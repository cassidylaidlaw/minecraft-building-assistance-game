name: CI

on:
  push:
    branches:
      - '**'

jobs:
  test:
    runs-on: ubuntu-latest

    steps:
      - uses: actions/checkout@v2

      - name: Install Python
        uses: actions/setup-python@v2
        with:
          python-version: 3.8

      - name: Cache pip
        uses: actions/cache@v1
        with:
          path: ~/.cache/pip # This path is specific to Ubuntu
          # Look to see if there is a cache hit for the corresponding requirements file
          key: ${{ runner.os }}-pip-${{ hashFiles('requirements.txt') }}
          restore-keys: |
            ${{ runner.os }}-pip-
      - name: Install pip requirements
        run: |
          pip install --upgrade pip setuptools wheel
          pip install -r requirements.txt
          pip install flake8 black mypy pytest pytest-timeout pep8-naming
      - name: Run flake8
        run: flake8 mbag tests
        if: ${{ always() }}

      - name: Run black
        run: black --check mbag tests
        if: ${{ always() }}

      - name: Check types
        if: ${{ always() }}
        run: |
          # Shim for this issue: https://github.com/ray-project/ray/issues/14431
          touch `python -c 'import site; print(site.getsitepackages()[0])'`/ray/py.typed
          mypy mbag tests

      - name: Run tests
        if: ${{ always() }}
        run: |
<<<<<<< HEAD
          pytest -k "not malmo"
=======
          pytest -m "not uses_rllib"
>>>>>>> 1e96d435
<|MERGE_RESOLUTION|>--- conflicted
+++ resolved
@@ -48,8 +48,4 @@
       - name: Run tests
         if: ${{ always() }}
         run: |
-<<<<<<< HEAD
-          pytest -k "not malmo"
-=======
-          pytest -m "not uses_rllib"
->>>>>>> 1e96d435
+          pytest -k "not malmo" -m "not uses_rllib"