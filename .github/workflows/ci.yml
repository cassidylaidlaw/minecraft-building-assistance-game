--- conflicted
+++ resolved
@@ -47,11 +47,7 @@
         if: ${{ always() }}
 
       - name: Run isort
-<<<<<<< HEAD
-        run: isort --check-only mbag tests
-=======
         run: isort --check --diff mbag tests
->>>>>>> 4ef97c52
         if: ${{ always() }}
 
       - name: Check types
