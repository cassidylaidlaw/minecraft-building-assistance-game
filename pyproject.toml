--- conflicted
+++ resolved
@@ -10,10 +10,6 @@
 markers = ["uses_rllib"]
 
 [tool.isort]
-<<<<<<< HEAD
-profile = "black"
-=======
 profile = "black"
 known_first_party = ["mbag"]
-known_third_party = ["ray", "torch"]
->>>>>>> 4ef97c52
+known_third_party = ["ray", "torch"]