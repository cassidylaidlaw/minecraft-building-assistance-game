--- conflicted
+++ resolved
@@ -405,12 +405,8 @@
 
 
 @pytest.mark.uses_rllib
-<<<<<<< HEAD
-@pytest.mark.timeout(60)
-def test_bc(default_config):
-=======
+@pytest.mark.timeout(60)
 def test_bc(default_config, default_bc_config):
->>>>>>> 7d4b362c
     result = ex.run(
         config_updates={
             **default_config,
@@ -422,6 +418,7 @@
 
 
 @pytest.mark.uses_rllib
+@pytest.mark.timeout(60)
 def test_pikl(default_config, default_bc_config):
     env_configs = {
         "goal_generator": "tutorial",
