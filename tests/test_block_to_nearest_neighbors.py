--- conflicted
+++ resolved
@@ -2,11 +2,7 @@
 import itertools
 
 from mbag.environment.blocks import MinecraftBlocks
-<<<<<<< HEAD
 from mbag.environment.goals.grabcraft import CroppedGrabcraftGoalGenerator, SeamCarvingGrabcraftGoalGenerator
-=======
-from mbag.environment.goals import RandomGoalGenerator
->>>>>>> f7b14154
 
 
 def test_not_same():
@@ -77,6 +73,11 @@
 def test_neighboring_blocks():
     generator = CroppedGrabcraftGoalGenerator({})
     generator2 = SeamCarvingGrabcraftGoalGenerator({})
-    while True:
-        blocks = generator.generate_goal((10, 10, 10))
-        neighboring_blocks = generator2._generate_neighbors_map(blocks)+
+    blocks = generator.generate_goal((10, 10, 10))
+    neighboring_blocks = generator2._generate_neighbors_map(blocks)
+    print(neighboring_blocks)
+    downsized = generator2._get_blockwise_average_3D(blocks.blocks, (2, 2, 2))
+    print(downsized)
+
+    assert downsized.shape == (5, 5, 5)