from mbag.evaluation.evaluator import MbagEvaluator
from mbag.agents.heuristic_agents import (
    LayerBuilderAgent,
    NoopAgent,
    PriorityQueueAgent,
)
<<<<<<< HEAD
from mbag.environment.goals.simple import (
    BasicGoalGenerator,
    SimpleOverhangGoalGenerator,
)
=======
from mbag.environment.goals.simple import BasicGoalGenerator
>>>>>>> 7c64a790


def test_single_agent():
    evaluator = MbagEvaluator(
        {
            "world_size": (5, 5, 5),
            "num_players": 1,
            "horizon": 50,
            "goal_generator": (BasicGoalGenerator, {}),
            "goal_visibility": [True],
            "malmo": {
                "use_malmo": False,
                "use_spectator": False,
                "video_dir": None,
            },
        },
        [
            (
                LayerBuilderAgent,
                {},
            )
        ],
    )
    episode_info = evaluator.rollout()
    assert episode_info.cumulative_reward == 18


def test_two_agents():
    evaluator = MbagEvaluator(
        {
            "world_size": (5, 5, 5),
            "num_players": 2,
            "horizon": 50,
            "goal_generator": (BasicGoalGenerator, {}),
            "goal_visibility": [True, True],
            "malmo": {
                "use_malmo": False,
                "use_spectator": False,
                "video_dir": None,
            },
        },
        [
            (LayerBuilderAgent, {}),
            (NoopAgent, {}),
        ],
    )
    episode_info = evaluator.rollout()
<<<<<<< HEAD
    assert episode_info.cumulative_reward == 18


@pytest.mark.xfail(strict=False)
def test_malmo():
    evaluator = MbagEvaluator(
        {
            "world_size": (5, 5, 5),
            "num_players": 1,
            "horizon": 100,
            "goal_generator": (BasicGoalGenerator, {}),
            "goal_visibility": [True],
            "malmo": {
                "use_malmo": True,
                "use_spectator": False,
                "video_dir": None,
            },
        },
        [
            (LayerBuilderAgent, {}),
        ],
    )
    episode_info = evaluator.rollout()
    assert episode_info.cumulative_reward == 18


@pytest.mark.xfail(strict=False)
def test_two_agents_in_malmo():
    evaluator = MbagEvaluator(
        {
            "world_size": (5, 5, 5),
            "num_players": 2,
            "horizon": 50,
            "goal_generator": (BasicGoalGenerator, {}),
            "goal_visibility": [True, True],
            "malmo": {
                "use_malmo": True,
                "use_spectator": False,
                "video_dir": None,
            },
        },
        [
            (LayerBuilderAgent, {}),
            (NoopAgent, {}),
        ],
    )
    episode_info = evaluator.rollout()
    assert episode_info.cumulative_reward == 18


@pytest.mark.xfail(strict=False)
def test_malmo_pq():
    evaluator = MbagEvaluator(
        {
            "world_size": (8, 8, 8),
            "num_players": 1,
            "horizon": 100,
            "goal_generator": (SimpleOverhangGoalGenerator, {}),
            "goal_visibility": [True],
            "malmo": {
                "use_malmo": True,
                "use_spectator": False,
                "video_dir": None,
            },
        },
        [
            (PriorityQueueAgent, {}),
        ],
    )
    episode_info = evaluator.rollout()
=======
>>>>>>> 7c64a790
    assert episode_info.cumulative_reward == 18<|MERGE_RESOLUTION|>--- conflicted
+++ resolved
@@ -2,16 +2,8 @@
 from mbag.agents.heuristic_agents import (
     LayerBuilderAgent,
     NoopAgent,
-    PriorityQueueAgent,
 )
-<<<<<<< HEAD
-from mbag.environment.goals.simple import (
-    BasicGoalGenerator,
-    SimpleOverhangGoalGenerator,
-)
-=======
 from mbag.environment.goals.simple import BasicGoalGenerator
->>>>>>> 7c64a790
 
 
 def test_single_agent():
@@ -59,77 +51,4 @@
         ],
     )
     episode_info = evaluator.rollout()
-<<<<<<< HEAD
-    assert episode_info.cumulative_reward == 18
-
-
-@pytest.mark.xfail(strict=False)
-def test_malmo():
-    evaluator = MbagEvaluator(
-        {
-            "world_size": (5, 5, 5),
-            "num_players": 1,
-            "horizon": 100,
-            "goal_generator": (BasicGoalGenerator, {}),
-            "goal_visibility": [True],
-            "malmo": {
-                "use_malmo": True,
-                "use_spectator": False,
-                "video_dir": None,
-            },
-        },
-        [
-            (LayerBuilderAgent, {}),
-        ],
-    )
-    episode_info = evaluator.rollout()
-    assert episode_info.cumulative_reward == 18
-
-
-@pytest.mark.xfail(strict=False)
-def test_two_agents_in_malmo():
-    evaluator = MbagEvaluator(
-        {
-            "world_size": (5, 5, 5),
-            "num_players": 2,
-            "horizon": 50,
-            "goal_generator": (BasicGoalGenerator, {}),
-            "goal_visibility": [True, True],
-            "malmo": {
-                "use_malmo": True,
-                "use_spectator": False,
-                "video_dir": None,
-            },
-        },
-        [
-            (LayerBuilderAgent, {}),
-            (NoopAgent, {}),
-        ],
-    )
-    episode_info = evaluator.rollout()
-    assert episode_info.cumulative_reward == 18
-
-
-@pytest.mark.xfail(strict=False)
-def test_malmo_pq():
-    evaluator = MbagEvaluator(
-        {
-            "world_size": (8, 8, 8),
-            "num_players": 1,
-            "horizon": 100,
-            "goal_generator": (SimpleOverhangGoalGenerator, {}),
-            "goal_visibility": [True],
-            "malmo": {
-                "use_malmo": True,
-                "use_spectator": False,
-                "video_dir": None,
-            },
-        },
-        [
-            (PriorityQueueAgent, {}),
-        ],
-    )
-    episode_info = evaluator.rollout()
-=======
->>>>>>> 7c64a790
     assert episode_info.cumulative_reward == 18