import copy
<<<<<<< HEAD
=======
from typing import cast
>>>>>>> 4ef97c52

import numpy as np
import pytest
import torch

from mbag.agents.action_distributions import MbagActionDistribution
from mbag.environment.blocks import MinecraftBlocks
from mbag.environment.mbag_env import DEFAULT_CONFIG, MbagEnv
<<<<<<< HEAD
from mbag.environment.types import CURRENT_BLOCKS, PLAYER_LOCATIONS, MbagAction
=======
from mbag.environment.types import (
    CURRENT_BLOCKS,
    PLAYER_LOCATIONS,
    MbagAction,
    MbagActionTuple,
)
>>>>>>> 4ef97c52


def test_mapping():
    config = copy.deepcopy(DEFAULT_CONFIG)
    config["world_size"] = (5, 5, 5)

    config["abilities"] = {
        "teleportation": True,
        "flying": True,
        "inf_blocks": True,
    }
    mapping = MbagActionDistribution.get_action_mapping(config)
    assert mapping.shape == (
        1  # NOOP
        + 125 * MinecraftBlocks.NUM_BLOCKS  # PLACE_BLOCK
        + 125,  # BREAK_BLOCK
        3,
    )
    assert mapping[0].tolist() == [MbagAction.NOOP, 0, 0]
    assert mapping[1].tolist() == [MbagAction.PLACE_BLOCK, 0, 0]
    assert mapping[2].tolist() == [MbagAction.PLACE_BLOCK, 1, 0]
    assert mapping[1 + 125].tolist() == [MbagAction.PLACE_BLOCK, 0, 1]
    assert mapping[1 + 125 * MinecraftBlocks.NUM_BLOCKS].tolist() == [
        MbagAction.BREAK_BLOCK,
        0,
        0,
    ]
    assert mapping[2 + 125 * MinecraftBlocks.NUM_BLOCKS].tolist() == [
        MbagAction.BREAK_BLOCK,
        1,
        0,
    ]

    config["abilities"] = {
        "teleportation": False,
        "flying": True,
        "inf_blocks": False,
    }
    mapping_all_abilities = mapping
    mapping = MbagActionDistribution.get_action_mapping(config)
    assert mapping.shape == (
        1  # NOOP
        + 125 * MinecraftBlocks.NUM_BLOCKS  # PLACE_BLOCK
        + 125  # BREAK_BLOCK
        + 6  # movement actions
        + 125 * MinecraftBlocks.NUM_BLOCKS,  # GIVE_BLOCK
        3,
    )
    assert (
        mapping[: mapping_all_abilities.shape[0]].tolist()
        == mapping_all_abilities.tolist()
    )
    assert mapping[1 + 125 * (MinecraftBlocks.NUM_BLOCKS + 1)].tolist() == [
        MbagAction.MOVE_POS_X,
        0,
        0,
    ]
    assert mapping[6 + 125 * (MinecraftBlocks.NUM_BLOCKS + 1)].tolist() == [
        MbagAction.MOVE_NEG_Z,
        0,
        0,
    ]


def test_get_flat_action():
    config = copy.deepcopy(DEFAULT_CONFIG)
    config["world_size"] = (5, 5, 5)
    config["abilities"] = {
        "teleportation": False,
        "flying": True,
        "inf_blocks": False,
    }
    mapping = MbagActionDistribution.get_action_mapping(config)
    for flat_action_id, action in enumerate(mapping):
        action_tuple = cast(MbagActionTuple, tuple(action))
        assert (
            MbagActionDistribution.get_flat_action(config, action_tuple)
            == flat_action_id
        )


def test_mask():
    env = MbagEnv(
        {"abilities": {"teleportation": True, "inf_blocks": True, "flying": True}}
    )
    world_obs, inventory_obs, timestep = env.reset()[0]
    planks = MinecraftBlocks.NAME2ID["planks"]
    world_obs[CURRENT_BLOCKS, 1, 2, 1] = planks
    obs_batch = world_obs[None], inventory_obs[None], timestep[None]

    mask = MbagActionDistribution.get_mask(env.config, obs_batch)

    # Can't do invalid actions.
    assert np.all(mask[0, MbagActionDistribution.MOVE_POS_X] == False)
    assert np.all(mask[0, MbagActionDistribution.GIVE_BLOCK] == False)

    # Can place a block next to other blocks.
    assert mask[0, MbagActionDistribution.PLACE_BLOCK][planks, 1, 2, 2] == True
    # Can't place a block where there is one.
    assert mask[0, MbagActionDistribution.PLACE_BLOCK][planks, 1, 1, 1] == False
    # Can't place a block floating in midair.
    assert mask[0, MbagActionDistribution.PLACE_BLOCK][planks, 1, 4, 1] == False

    # Can't place bedrock or air.
    assert (
        mask[0, MbagActionDistribution.PLACE_BLOCK][MinecraftBlocks.AIR, 1, 2, 2]
        == False
    )
    assert (
        mask[0, MbagActionDistribution.PLACE_BLOCK][MinecraftBlocks.BEDROCK, 1, 2, 2]
        == False
    )

    # Can't break bedrock or air.
    assert mask[0, MbagActionDistribution.BREAK_BLOCK, 1, 0, 1] == False
    assert mask[0, MbagActionDistribution.BREAK_BLOCK, 1, 2, 2] == False
    # Can break dirt and planks.
    assert mask[0, MbagActionDistribution.BREAK_BLOCK, 1, 1, 1] == True
    assert mask[0, MbagActionDistribution.BREAK_BLOCK, 1, 2, 1] == True


def test_mask_no_teleportation_no_inf_blocks():
    env = MbagEnv(
        {
            "world_size": (7, 7, 7),
            "num_players": 2,
            "players": [{}, {}],
            "abilities": {
                "teleportation": False,
                "flying": True,
                "inf_blocks": False,
            },
        }
    )
    world_obs, inventory_obs, timestep = env.reset()[0]

    # Suppose the player has dirt in their inventory.
    dirt = MinecraftBlocks.NAME2ID["dirt"]
    planks = MinecraftBlocks.NAME2ID["planks"]
    inventory_obs[dirt] += 1

    obs_batch = (
        world_obs[None].repeat(2, 0),
        inventory_obs[None].repeat(2, 0),
        timestep[None].repeat(2, 0),
    )
    mask = MbagActionDistribution.get_mask(env.config, obs_batch)

    # Player 1 should be at (0, 2, 0) and player 2 at (1, 2, 0).
    assert np.all(world_obs[PLAYER_LOCATIONS][0, 2:4, 0] == 1)
    assert np.all(world_obs[PLAYER_LOCATIONS][1, 2:4, 0] == 2)

    # They shouldn't be able to place/break blocks more than 3 blocks away.
    assert np.all(
        mask[:, MbagActionDistribution.PLACE_BLOCK][0, dirt, 5:, :, :] == False
    )
    assert np.all(
        mask[:, MbagActionDistribution.PLACE_BLOCK][0, dirt, :, :, 4:] == False
    )
    assert np.all(mask[0, MbagActionDistribution.BREAK_BLOCK, 5:, :, :] == False)
    assert np.all(mask[0, MbagActionDistribution.BREAK_BLOCK, :, :, 4:] == False)

    # Can only place blocks we have.
    assert mask[:, MbagActionDistribution.PLACE_BLOCK][0, dirt, 0, 2, 1] == True
    assert mask[:, MbagActionDistribution.PLACE_BLOCK][0, planks, 0, 2, 1] == False

    # Should only be able to give to a location where a player is.
    assert mask[:, MbagActionDistribution.GIVE_BLOCK][0, dirt, 1, 2, 0] == True
    assert mask[:, MbagActionDistribution.GIVE_BLOCK][0, dirt, 2, 2, 0] == False

    # Can only give blocks we have.
    assert mask[:, MbagActionDistribution.GIVE_BLOCK][0, planks, 1, 2, 0] == False

    world_obs, _, _ = env.step(
        [(MbagAction.NOOP, 0, 0), (MbagAction.MOVE_POS_X, 0, 0)]
    )[0][0]
    obs_batch = world_obs[None], inventory_obs[None], timestep[None]
    mask = MbagActionDistribution.get_mask(env.config, obs_batch)

    # Player 2 should now be at (2, 2, 0).
    assert np.all(world_obs[PLAYER_LOCATIONS][2, 2:4, 0] == 2)
    # Now it should be impossible to give blocks since player 2 is too far away.
    assert np.all(mask[0, MbagAction.GIVE_BLOCK] == False)


def test_to_flat():
    c = MbagActionDistribution.NUM_CHANNELS
    probs = np.ones((1, c, 2, 2, 2))
    probs /= probs.sum()

    config = copy.deepcopy(DEFAULT_CONFIG)
    config["abilities"] = {
        "teleportation": True,
        "flying": True,
        "inf_blocks": True,
    }
    flat = MbagActionDistribution.to_flat(config, probs).flatten().tolist()
    flat_torch = (
        MbagActionDistribution.to_flat_torch(config, torch.from_numpy(probs))
        .flatten()
        .tolist()
    )
    flat_torch_logits = (
        MbagActionDistribution.to_flat_torch_logits(
            config, torch.from_numpy(probs).log()
        )
        .exp()
        .flatten()
        .tolist()
    )
    expected_flat = (
        [1 / c]  # NOOP
        + [1 / c / 8] * 8 * MinecraftBlocks.NUM_BLOCKS  # PLACE_BLOCK
        + [1 / c / 8] * 8  # BREAK_BLOCK
    )
    assert flat == pytest.approx(expected_flat)
    assert flat_torch == pytest.approx(expected_flat)
    assert flat_torch_logits == pytest.approx(expected_flat)

    config["abilities"] = {
        "teleportation": False,
        "flying": True,
        "inf_blocks": False,
    }
    flat = MbagActionDistribution.to_flat(config, probs).flatten().tolist()
    flat_torch = (
        MbagActionDistribution.to_flat_torch(config, torch.from_numpy(probs))
        .flatten()
        .tolist()
    )
    flat_torch_logits = (
        MbagActionDistribution.to_flat_torch_logits(
            config, torch.from_numpy(probs).log()
        )
        .exp()
        .flatten()
        .tolist()
    )
    expected_flat = (
        [1 / c]  # NOOP
        + [1 / c / 8] * 8 * MinecraftBlocks.NUM_BLOCKS  # PLACE_BLOCK
        + [1 / c / 8] * 8  # BREAK_BLOCK
        + [1 / c] * 6  # movement actions
        + [1 / c / 8] * 8 * MinecraftBlocks.NUM_BLOCKS  # GIVE_BLOCK
    )
    assert flat == pytest.approx(expected_flat)
    assert flat_torch == pytest.approx(expected_flat)
    assert flat_torch_logits == pytest.approx(expected_flat)<|MERGE_RESOLUTION|>--- conflicted
+++ resolved
@@ -1,8 +1,5 @@
 import copy
-<<<<<<< HEAD
-=======
 from typing import cast
->>>>>>> 4ef97c52
 
 import numpy as np
 import pytest
@@ -11,16 +8,12 @@
 from mbag.agents.action_distributions import MbagActionDistribution
 from mbag.environment.blocks import MinecraftBlocks
 from mbag.environment.mbag_env import DEFAULT_CONFIG, MbagEnv
-<<<<<<< HEAD
-from mbag.environment.types import CURRENT_BLOCKS, PLAYER_LOCATIONS, MbagAction
-=======
 from mbag.environment.types import (
     CURRENT_BLOCKS,
     PLAYER_LOCATIONS,
     MbagAction,
     MbagActionTuple,
 )
->>>>>>> 4ef97c52
 
 
 def test_mapping():
