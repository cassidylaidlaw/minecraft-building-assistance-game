--- conflicted
+++ resolved
@@ -311,9 +311,8 @@
     assert crop.is_single_cc()
 
 
+# This takes about 85 seconds to run, so it will fail the 10 second timeout.
 @pytest.mark.xfail(strict=False)
-<<<<<<< HEAD
-# This takes about 85 seconds to run, so it will fail the 10 second timeout.
 def test_get_sample_size():
     size = (10, 10, 15)
     generator = SingleWallGrabcraftGenerator(
@@ -333,7 +332,8 @@
 
     assert result is not None
     assert result == 4938
-=======
+
+
 def test_make_uniform_in_malmo():
     evaluator = MbagEvaluator(
         {
@@ -413,5 +413,4 @@
         uniform_blocks[:, 1:, :][crop_blocks[:, 1:, :] != MinecraftBlocks.AIR]
         == cobblestone_block
     )
-    assert np.all(uniform_blocks[uniform_blocks != crop_blocks] == cobblestone_block)
->>>>>>> fb329b37
+    assert np.all(uniform_blocks[uniform_blocks != crop_blocks] == cobblestone_block)