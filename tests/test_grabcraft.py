import glob
import json
import os
import tempfile

import pytest
from mbag.environment.types import WorldSize

from mbag.evaluation.evaluator import MbagEvaluator
from mbag.agents.heuristic_agents import PriorityQueueAgent
from mbag.environment.goals.grabcraft import (
    GrabcraftGoalGenerator,
    CroppedGrabcraftGoalGenerator,
    SeamCarvingGrabcraftGoalGenerator,
)


def test_goal_generator():
    evaluator = MbagEvaluator(
        {
            "world_size": (20, 20, 20),
            "num_players": 1,
            "horizon": 500,
            "goal_generator": GrabcraftGoalGenerator,
            "goal_generator_config": {
                "data_dir": "data/grabcraft",
                "subset": "train",
            },
            "goal_visibility": [True],
            "malmo": {
                "use_malmo": False,
                "use_spectator": False,
                "video_dir": None,
            },
        },
        [
            (
                PriorityQueueAgent,
                {},
            )
        ],
    )
    episode_info = evaluator.rollout()
    assert episode_info.cumulative_reward > 0


@pytest.mark.xfail(strict=False)
def test_goal_generator_in_malmo():
    evaluator = MbagEvaluator(
        {
            "world_size": (20, 20, 20),
            "num_players": 1,
            "horizon": 1000,
            "goal_generator": GrabcraftGoalGenerator,
            "goal_generator_config": {"data_dir": "data/grabcraft", "subset": "train"},
            "goal_visibility": [True],
            "malmo": {
                "use_malmo": True,
                "use_spectator": False,
                "video_dir": None,
            },
        },
        [
            (
                PriorityQueueAgent,
                {},
            ),
        ],
    )
    episode_info = evaluator.rollout()
    assert episode_info.cumulative_reward > 0


def test_crop_generator():
    config = {"data_dir": "data/grabcraft", "subset": "train"}
    world_size: WorldSize = (15, 10, 15)

    generator = CroppedGrabcraftGoalGenerator(config)
    goal = generator.generate_goal(world_size)
    assert goal.size == world_size

    generator = CroppedGrabcraftGoalGenerator(
        {**config, "force_single_cc": True, "use_limited_block_set": True}
    )
    goal = generator.generate_goal(world_size)
    assert goal.is_single_cc()

    evaluator = MbagEvaluator(
        {
            "world_size": (15, 10, 15),
            "num_players": 1,
            "horizon": 1000,
            "goal_generator": CroppedGrabcraftGoalGenerator,
            "goal_generator_config": config,
            "goal_visibility": [True],
            "malmo": {
                "use_malmo": False,
                "use_spectator": False,
                "video_dir": None,
            },
        },
        [
            (
                PriorityQueueAgent,
                {},
            ),
        ],
    )
    episode_info = evaluator.rollout()
    assert episode_info.cumulative_reward > 0


@pytest.mark.xfail(strict=False)
def test_crop_generator_in_malmo():
    evaluator = MbagEvaluator(
        {
            "world_size": (15, 10, 15),
            "num_players": 1,
            "horizon": 1000,
            "goal_generator": CroppedGrabcraftGoalGenerator,
            "goal_generator_config": {
                "data_dir": "data/grabcraft",
                "subset": "train",
                "use_limited_block_set": True,
            },
            "goal_visibility": [True],
            "malmo": {
                "use_malmo": True,
                "use_spectator": False,
                "video_dir": None,
            },
        },
        [
            (
                PriorityQueueAgent,
                {},
            ),
        ],
    )
    episode_info = evaluator.rollout()
    assert episode_info.cumulative_reward > 0


def test_generate_crop_json():
    data_dir = tempfile.mkdtemp()
    os.makedirs(os.path.join(data_dir, "hardcoded_crops"))
    os.symlink(
        os.path.abspath("data/grabcraft/train"),
        os.path.join(data_dir, "train"),
    )

    generator = CroppedGrabcraftGoalGenerator(
        {
            "data_dir": data_dir,
            "subset": "train",
            "force_single_cc": True,
            "use_limited_block_set": True,
            "save_crop_dir": "hardcoded_crops",
        }
    )

    for _ in range(10):
        structure = generator.generate_goal((8, 9, 8), save_crop=True)
        assert (
            structure.size[0] <= 8 and structure.size[1] <= 9 and structure.size[2] <= 8
        )

    for fname in glob.glob(os.path.join(data_dir, "hardcoded_crops", "*_crop.json")):
        with open(fname) as f:
            structure_json = json.load(f)

        size = generator._get_structure_size(structure_json)
        print(size)
<<<<<<< HEAD
        assert size[0] <= 8 and size[1] <= 9 and size[2] <= 8

    evaluator = MbagEvaluator(
        {
            "world_size": (10, 10, 10),
            "num_players": 1,
            "horizon": 1000,
            "goal_generator": GrabcraftGoalGenerator,
            "goal_generator_config": {
                "data_dir": data_dir,
                "subset": "hardcoded_crops",
                "use_limited_block_set": True,
            },
            "goal_visibility": [True],
            "malmo": {
                "use_malmo": False,
                "use_spectator": False,
                "video_dir": None,
            },
        },
        [
            (
                PriorityQueueAgent,
                {},
            ),
        ],
    )

    episode_info = evaluator.rollout()
    assert episode_info.cumulative_reward > 0


def test_carving_generator():
    goal_generator = SeamCarvingGrabcraftGoalGenerator(
        {
            "subset": "train",
            "use_limited_block_set": True,
        }
    )
    size: WorldSize
    for size in [(5, 5, 5), (8, 8, 8), (10, 10, 10), (50, 50, 50)]:
        blocks = goal_generator.generate_goal(size)
        assert blocks.size == size


@pytest.mark.xfail(strict=False)
def test_carving_generator_in_malmo():
    evaluator = MbagEvaluator(
        {
            "world_size": (12, 12, 12),
            "num_players": 1,
            "horizon": 1000,
            "goal_generator": SeamCarvingGrabcraftGoalGenerator,
            "goal_generator_config": {
                "data_dir": "data/grabcraft",
                "subset": "train",
                "use_limited_block_set": True,
                "density_cost_weight": 0.8,
            },
            "goal_visibility": [True],
            "malmo": {
                "use_malmo": True,
                "use_spectator": False,
                "video_dir": None,
            },
        },
        [
            (
                PriorityQueueAgent,
                {},
            ),
        ],
    )
    episode_info = evaluator.rollout()
    assert episode_info.cumulative_reward > 0
=======
        assert size[0] <= 8 and size[1] <= 9 and size[2] <= 8
>>>>>>> 69fb1db5
<|MERGE_RESOLUTION|>--- conflicted
+++ resolved
@@ -171,37 +171,7 @@
 
         size = generator._get_structure_size(structure_json)
         print(size)
-<<<<<<< HEAD
         assert size[0] <= 8 and size[1] <= 9 and size[2] <= 8
-
-    evaluator = MbagEvaluator(
-        {
-            "world_size": (10, 10, 10),
-            "num_players": 1,
-            "horizon": 1000,
-            "goal_generator": GrabcraftGoalGenerator,
-            "goal_generator_config": {
-                "data_dir": data_dir,
-                "subset": "hardcoded_crops",
-                "use_limited_block_set": True,
-            },
-            "goal_visibility": [True],
-            "malmo": {
-                "use_malmo": False,
-                "use_spectator": False,
-                "video_dir": None,
-            },
-        },
-        [
-            (
-                PriorityQueueAgent,
-                {},
-            ),
-        ],
-    )
-
-    episode_info = evaluator.rollout()
-    assert episode_info.cumulative_reward > 0
 
 
 def test_carving_generator():
@@ -246,7 +216,4 @@
         ],
     )
     episode_info = evaluator.rollout()
-    assert episode_info.cumulative_reward > 0
-=======
-        assert size[0] <= 8 and size[1] <= 9 and size[2] <= 8
->>>>>>> 69fb1db5
+    assert episode_info.cumulative_reward > 0