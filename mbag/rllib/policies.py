--- conflicted
+++ resolved
@@ -1,7 +1,3 @@
-<<<<<<< HEAD
-=======
-from ray.rllib.policy.torch_policy import TorchPolicy
->>>>>>> 4e34a3cb
 from typing import Dict, List, Tuple, Type, cast
 import gym
 import torch
@@ -17,19 +13,16 @@
 from ray.rllib.models.torch.torch_modelv2 import TorchModelV2
 from ray.rllib.policy.torch_policy import TorchPolicy
 from ray.rllib.agents.ppo.ppo_torch_policy import PPOTorchPolicy
+from ray.rllib.policy.torch_policy import TorchPolicy
 
 from mbag.agents.action_distributions import MbagActionDistribution
 from mbag.environment.blocks import MinecraftBlocks
 from mbag.environment.types import MbagAction, MbagActionTuple, MbagObs
 from mbag.agents.mbag_agent import MbagAgent
-from mbag.rllib.alpha_zero import MbagAlphaZeroPolicy
+from mbag.environment.types import GOAL_BLOCKS
+from .alpha_zero import MbagAlphaZeroPolicy
 from .torch_action_distributions import MbagAutoregressiveActionDistribution
-<<<<<<< HEAD
 from .torch_models import MbagTorchModel
-=======
-from mbag.environment.types import GOAL_BLOCKS
-from mbag.rllib.torch_models import MbagTorchModel
->>>>>>> 4e34a3cb
 
 
 class MbagAgentPolicy(Policy):
@@ -111,12 +104,9 @@
 
 def add_supervised_loss_to_policy(
     policy_class: Type[TorchPolicy],
-<<<<<<< HEAD
-=======
     goal_loss_coeff: float,
     place_block_loss_coeff: float,
     sum_loss: bool = False,
->>>>>>> 4e34a3cb
 ) -> Type[TorchPolicy]:
     """
     Adds various supervised losses to the policy.
@@ -147,9 +137,6 @@
             loss = super().loss(model, dist_class, train_batch)
             assert not isinstance(loss, list)
 
-<<<<<<< HEAD
-            world_obs, inventory_obs, _ = restore_original_dimensions(
-=======
             loss += self.place_block_loss(model, dist_class, train_batch)
             loss += self.predict_goal_loss(model, train_batch)
 
@@ -165,7 +152,7 @@
             log_odds = model.goal_function()
 
             # get goal from world observation
-            (world_obs,) = restore_original_dimensions(
+            world_obs, _, _ = restore_original_dimensions(
                 train_batch[SampleBatch.OBS],
                 obs_space=self.observation_space,
                 tensorlib=torch,
@@ -190,8 +177,7 @@
             and the goal block at that location, if there is any goal block there.
             """
 
-            (world_obs,) = restore_original_dimensions(
->>>>>>> 4e34a3cb
+            world_obs, _, _ = restore_original_dimensions(
                 train_batch[SampleBatch.OBS],
                 obs_space=self.observation_space,
                 tensorlib=torch,
@@ -203,14 +189,6 @@
                 logits = model.logits
             else:
                 logits, state = model(train_batch)
-<<<<<<< HEAD
-=======
-            action_dist = dist_class(logits, model)  # type: ignore
-            place_block_loss = -action_dist._block_id_distribution(
-                actions[:, 0],
-                actions[:, 1],
-            ).logp(place_block_ids)
->>>>>>> 4e34a3cb
 
             # We only care about place block actions at places where there are blocks in the
             # goal.
@@ -228,7 +206,6 @@
             place_block_logits = place_block_logits.permute((0, 2, 3, 4, 1)).flatten(
                 end_dim=3
             )
-<<<<<<< HEAD
             place_block_mask &= (
                 place_block_logits[
                     torch.arange(place_block_logits.size()[0]), goal_block_ids.flatten()
@@ -243,20 +220,6 @@
 
             loss = loss + place_block_loss
             model.tower_stats["place_block_loss"] = place_block_loss
-=======
-            if torch.any(place_block_mask):
-                place_block_loss = (
-                    place_block_loss_coeff * place_block_loss[place_block_mask]
-                )
-                if sum_loss:
-                    place_block_loss = place_block_loss.sum()
-                else:
-                    place_block_loss = place_block_loss.mean()
-                model.tower_stats["place_block_loss"] = place_block_loss
-                return place_block_loss
-            else:
-                return 0
->>>>>>> 4e34a3cb
 
         def log_mean_loss(self, info: Dict[str, TensorType], loss_name: str):
             try:
@@ -281,28 +244,14 @@
     return MbagPolicy
 
 
-<<<<<<< HEAD
-MbagPPOTorchPolicy = add_supervised_loss_to_policy(PPOTorchPolicy)
-
-
-MBAG_POLICIES = {"PPO": MbagPPOTorchPolicy, "MbagAlphaZero": MbagAlphaZeroPolicy}
-=======
 def get_mbag_policies(goal_loss_coeff, place_block_loss_coeff):
     mbag_ppo_torch_policy = add_supervised_loss_to_policy(
         PPOTorchPolicy, goal_loss_coeff, place_block_loss_coeff
     )
-    mbag_appo_torch_policy = add_supervised_loss_to_policy(
-        AsyncPPOTorchPolicy, goal_loss_coeff, place_block_loss_coeff
-    )
-    mbag_vtrace_troch_policy = add_supervised_loss_to_policy(
-        VTraceTorchPolicy, goal_loss_coeff, place_block_loss_coeff, sum_loss=True
-    )
 
     mbag_policies = {
         "PPO": mbag_ppo_torch_policy,
-        "APPO": mbag_appo_torch_policy,
-        "IMPALA": mbag_vtrace_troch_policy,
+        "MbagAlphaZero": MbagAlphaZeroPolicy,
     }
 
-    return mbag_policies
->>>>>>> 4e34a3cb
+    return mbag_policies