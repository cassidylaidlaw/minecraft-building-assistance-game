--- conflicted
+++ resolved
@@ -1,13 +1,9 @@
 from typing import Dict, Optional
-<<<<<<< HEAD
+import numpy as np
+
 from ray.rllib.contrib.alpha_zero.core.alpha_zero_trainer import (
     AlphaZeroDefaultCallbacks,
 )
-=======
-
-import numpy as np
-from ray.rllib.agents.callbacks import DefaultCallbacks
->>>>>>> 1e96d435
 from ray.rllib.env.base_env import BaseEnv
 from ray.rllib.evaluation.episode import Episode
 from ray.rllib.evaluation.rollout_worker import RolloutWorker
