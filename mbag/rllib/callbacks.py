from typing import Dict, Optional, Union, cast

import numpy as np
from ray.rllib.algorithms.alpha_zero.alpha_zero import AlphaZeroDefaultCallbacks
from ray.rllib.env.base_env import BaseEnv
from ray.rllib.evaluation.episode import Episode
from ray.rllib.evaluation.episode_v2 import EpisodeV2
from ray.rllib.evaluation.rollout_worker import RolloutWorker
from ray.rllib.policy.policy import Policy
from ray.rllib.utils.typing import AgentID, PolicyID

from mbag.environment.types import (
    MBAG_ACTION_BREAK_PALETTE_NAME,
    MbagAction,
    MbagInfoDict,
)
from mbag.rllib.rllib_env import unwrap_mbag_env


class MbagCallbacks(AlphaZeroDefaultCallbacks):
    def _get_last_info(
        self, episode: Union[Episode, EpisodeV2], agent_id: AgentID
    ) -> MbagInfoDict:
        if isinstance(episode, Episode):
            return cast(MbagInfoDict, episode.last_info_for(agent_id))
        else:
            return cast(MbagInfoDict, episode._last_infos[agent_id])

    def on_episode_start(
        self,
        worker: "RolloutWorker",
        base_env: BaseEnv,
        policies: Dict[PolicyID, Policy],
        episode: Union[Episode, EpisodeV2],
        **kwargs,
    ) -> None:
        super().on_episode_start(
            worker=worker,
            base_env=base_env,
            policies=policies,
            episode=episode,
            **kwargs,
        )

        env = base_env.get_sub_environments()[0]
        state = env.get_state()
        episode.user_data["state"] = state

        def update_env_global_timestep(env):
            if worker.global_vars is not None:
                unwrap_mbag_env(env).update_global_timestep(
                    worker.global_vars["timestep"]
                )

        worker.foreach_env(update_env_global_timestep)

    def on_episode_step(
        self,
        *,
        worker: "RolloutWorker",
        base_env: BaseEnv,
        policies: Optional[Dict[PolicyID, Policy]] = None,
        episode: Union[Episode, EpisodeV2],
        **kwargs,
    ) -> None:
        assert policies is not None

        env = base_env.get_sub_environments()[0]
        state = env.get_state()
        episode.user_data["state"] = state

        for agent_id in episode.get_agents():
            policy_id = worker.policy_mapping_fn(agent_id, episode, worker)
            own_reward_key = f"{policy_id}/own_reward"
            if own_reward_key not in episode.custom_metrics:
                episode.custom_metrics[own_reward_key] = 0
            info_dict = self._get_last_info(episode, agent_id)
            episode.custom_metrics[own_reward_key] += info_dict["own_reward"]

            # Log what action the agent made
            action = info_dict["action"]
<<<<<<< HEAD
            if action.action_type == MbagAction.BREAK_BLOCK and action.is_palette:
=======
            if action.action_type == MbagAction.BREAK_BLOCK and action.is_palette(
                env.config["abilities"]["inf_blocks"]
            ):
>>>>>>> 082d643e
                action_type_name = MBAG_ACTION_BREAK_PALETTE_NAME
            else:
                action_type_name = MbagAction.ACTION_TYPE_NAMES[action.action_type]
            action_key = f"{policy_id}/num_{action_type_name.lower()}"

            if action_key not in episode.custom_metrics:
                episode.custom_metrics[action_key] = 0
            episode.custom_metrics[action_key] += 1

            if (
                info_dict["attempted_action"].action_type != MbagAction.NOOP
                and info_dict["action"].action_type == MbagAction.NOOP
            ):
                metric_key = f"{policy_id}/num_unintentional_noop"
                episode.custom_metrics.setdefault(metric_key, 0)
                episode.custom_metrics[metric_key] += 1

            if f"{policy_id}/num_correct_place_block" not in episode.custom_metrics:
                for name in ["place_block", "break_block"]:
                    episode.custom_metrics[f"{policy_id}/num_correct_{name}"] = 0

            if info_dict["action_correct"]:
                action_correct_key = (
                    f"{policy_id}/num_correct_{action_type_name.lower()}"
                )
                episode.custom_metrics[action_correct_key] += 1

    def on_episode_end(
        self,
        *,
        worker: RolloutWorker,
        base_env: BaseEnv,
        policies: Dict[PolicyID, Policy],
        episode: Union[Episode, EpisodeV2],
        env_index: Optional[int] = None,
        **kwargs,
    ) -> None:
        super().on_episode_end(
            worker=worker,
            base_env=base_env,
            policies=policies,
            episode=episode,
            env_index=env_index,
            **kwargs,
        )

        info_dict = cast(MbagInfoDict, self._get_last_info(episode, "player_0"))
        episode.custom_metrics["goal_similarity"] = info_dict["goal_similarity"]
        env = unwrap_mbag_env(base_env.get_sub_environments()[0])
        width, height, depth = env.config["world_size"]
        episode.custom_metrics["goal_distance"] = (
            width * height * depth - info_dict["goal_similarity"]
        )

        for agent_id in episode.get_agents():
            policy_id = worker.policy_mapping_fn(agent_id, episode, worker)
            info_dict, self._get_last_info(episode, agent_id)
            episode.custom_metrics[f"{policy_id}/own_reward_prop"] = info_dict[
                "own_reward_prop"
            ]

            action_type_names = [MBAG_ACTION_BREAK_PALETTE_NAME] + [
                MbagAction.ACTION_TYPE_NAMES[action_type]
                for action_type in [
                    MbagAction.BREAK_BLOCK,
                    MbagAction.PLACE_BLOCK,
                ]
            ]
            for action_type_name in action_type_names:
                num_correct = episode.custom_metrics.get(
                    f"{policy_id}/num_correct_{action_type_name.lower()}", 0
                )
                total = episode.custom_metrics.get(
                    f"{policy_id}/num_{action_type_name.lower()}", 0
                )
                percent_correct = num_correct / total if total != 0 else np.nan
                episode.custom_metrics[
                    f"{policy_id}/{action_type_name.lower()}_accuracy"
                ] = percent_correct<|MERGE_RESOLUTION|>--- conflicted
+++ resolved
@@ -79,13 +79,9 @@
 
             # Log what action the agent made
             action = info_dict["action"]
-<<<<<<< HEAD
-            if action.action_type == MbagAction.BREAK_BLOCK and action.is_palette:
-=======
             if action.action_type == MbagAction.BREAK_BLOCK and action.is_palette(
                 env.config["abilities"]["inf_blocks"]
             ):
->>>>>>> 082d643e
                 action_type_name = MBAG_ACTION_BREAK_PALETTE_NAME
             else:
                 action_type_name = MbagAction.ACTION_TYPE_NAMES[action.action_type]
