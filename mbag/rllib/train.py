import collections
import faulthandler
import os
import signal
import sys
import tempfile
from collections.abc import Iterable
from datetime import datetime
from logging import Logger
from typing import TYPE_CHECKING, Any, Callable, Dict, Optional, Type, Union, cast

import ray
import torch
from ray.rllib.algorithms import Algorithm, AlgorithmConfig
from ray.rllib.algorithms.ppo import PPOConfig
from ray.rllib.env import MultiAgentEnv
from ray.rllib.evaluation import Episode
from ray.rllib.policy import TorchPolicy
from ray.rllib.policy.policy import PolicySpec
from ray.rllib.policy.torch_policy_v2 import TorchPolicyV2
from ray.rllib.utils.replay_buffers import StorageUnit
from ray.rllib.utils.typing import MultiAgentPolicyConfigDict
from ray.tune.registry import ENV_CREATOR, _global_registry, get_trainable_cls
from sacred import SETTINGS as SACRED_SETTINGS
from sacred import Experiment
from sacred.config.custom_containers import DogmaticDict, DogmaticList
from sacred.observers import FileStorageObserver
from typing_extensions import Literal

from mbag.agents.heuristic_agents import ALL_HEURISTIC_AGENTS
from mbag.environment.goals.filters import DensityFilterConfig, MinSizeFilterConfig
from mbag.environment.goals.goal_transform import (
    GoalTransformSpec,
    TransformedGoalGenerator,
    TransformedGoalGeneratorConfig,
)
from mbag.environment.goals.transforms import (
    AreaSampleTransformConfig,
    CropLowDensityBottomLayersTransformConfig,
    CropTransformConfig,
)
from mbag.environment.mbag_env import (
    MbagConfigDict,
    MbagPlayerConfigDict,
    RewardsConfigDict,
)
from mbag.rllib.alpha_zero import MbagAlphaZeroConfig, MbagAlphaZeroPolicy
from mbag.rllib.bc import BCConfig, BCTorchPolicy

from .callbacks import MbagCallbacks
from .os_utils import available_cpu_count
from .policies import MbagAgentPolicy, MbagPPOConfig, MbagPPOTorchPolicy
from .torch_models import (
    MbagRecurrentConvolutionalModelConfig,
    MbagTransformerModelConfig,
)
from .training_utils import (
    build_logger_creator,
    load_policies_from_checkpoint,
    load_trainer_config,
)

if TYPE_CHECKING:
    from typing import List
else:
    # Deal with weird sacred serialization issue.
    if sys.version_info >= (3, 9):
        List = list
    else:
        from typing import Sequence as List


ex = Experiment("train_mbag")
SACRED_SETTINGS.CONFIG.READ_ONLY_CONFIG = False

torch.backends.cuda.matmul.allow_tf32 = True
torch.backends.cudnn.allow_tf32 = True

# Useful for debugging when training freezes.
faulthandler.register(signal.SIGUSR1)


@ex.config
def sacred_config(_log):  # noqa
    run = "MbagPPO"
    config: AlgorithmConfig = get_trainable_cls(run).get_default_config()

    # Environment
    environment_name = "MBAGFlatActions-v1"
    goal_generator = "craftassist"
    goal_subset = "train"
    horizon = 1000
    randomize_first_episode_length = False
    num_players = 1
    height = 12
    width = 12
    depth = 12
    random_start_locations = False
    noop_reward = 0
    get_resources_reward = 0
    action_reward = 0
    place_wrong_reward = -1
    teleportation = True
    flying = True
    inf_blocks = True
    goal_visibility = [True] * num_players
    timestep_skip = [1] * num_players
    is_human = [False] * num_players
    own_reward_prop = 0
    goal_generator_config = {"subset": goal_subset}

    goal_transforms: List[GoalTransformSpec] = []
    uniform_block_type = False
    min_density = 0
    max_density = 1
    extract_largest_cc = True
    extract_largest_cc_connectivity = 18
    force_single_cc = True
    force_single_cc_connectivity = 18
    crop_air = True
    crop_low_density_bottom_layers = True
    crop = False
    crop_density_threshold = 0.25
    area_sample = True
    wall = False
    mirror = False
    min_width, min_height, min_depth = 4, 4, 4
    if uniform_block_type:
        goal_transforms.append({"transform": "uniform_block_type"})
    if extract_largest_cc:
        goal_transforms.append(
            {
                "transform": "largest_cc",
                "config": {"connectivity": extract_largest_cc_connectivity},
            }
        )
    if crop_air:
        goal_transforms.append({"transform": "crop_air"})
    if crop_low_density_bottom_layers:
        crop_low_density_config: CropLowDensityBottomLayersTransformConfig = {
            "density_threshold": 0.1
        }
        goal_transforms.append(
            {
                "transform": "crop_low_density_bottom_layers",
                "config": crop_low_density_config,
            }
        )
    min_size_config: MinSizeFilterConfig = {
        "min_size": (min_width, min_height, min_depth)
    }
    goal_transforms.append({"transform": "min_size_filter", "config": min_size_config})
    if crop or wall:
        crop_config: CropTransformConfig = {
            "density_threshold": 1000 if wall else crop_density_threshold,
            "tethered_to_ground": True,
            "wall": wall,
        }
        goal_transforms.append({"transform": "crop", "config": crop_config})
    if area_sample:
        area_sample_config: AreaSampleTransformConfig = {
            "interpolate": True,
            "interpolation_order": 1,
            "max_scaling_factor": 2,
            "max_scaling_factor_ratio": 1.5,
            "preserve_paths": True,
            "scale_y_independently": True,
        }
        goal_transforms.append(
            {"transform": "area_sample", "config": area_sample_config}
        )
    density_config: DensityFilterConfig = {
        "min_density": min_density,
        "max_density": max_density,
    }
    goal_transforms.append({"transform": "density_filter", "config": density_config})
    goal_transforms.append({"transform": "randomly_place"})
    goal_transforms.append({"transform": "add_grass"})
    if mirror:
        goal_transforms.append({"transform": "mirror"})
    if force_single_cc:
        goal_transforms.append(
            {
                "transform": "single_cc_filter",
                "config": {"connectivity": force_single_cc_connectivity},
            }
        )

    transformed_goal_generator_config: TransformedGoalGeneratorConfig = {
        "goal_generator": goal_generator,
        "goal_generator_config": goal_generator_config,
        "transforms": goal_transforms,
    }

    player_configs: List[MbagPlayerConfigDict] = []
    for player_index in range(num_players):
        player_config: MbagPlayerConfigDict = {
            "goal_visible": goal_visibility[player_index],
            "timestep_skip": timestep_skip[player_index],
            "is_human": is_human[player_index],
        }
        player_configs.append(player_config)

    environment_params: MbagConfigDict = {
        "num_players": num_players,
        "horizon": horizon,
        "randomize_first_episode_length": randomize_first_episode_length,
        "world_size": (width, height, depth),
        "random_start_locations": random_start_locations,
        "goal_generator": TransformedGoalGenerator,
        "goal_generator_config": transformed_goal_generator_config,
        "malmo": {
            "use_malmo": False,
        },
        "players": player_configs,
        "rewards": {
            "noop": noop_reward,
            "action": action_reward,
            "place_wrong": place_wrong_reward,
            "own_reward_prop": own_reward_prop,
            "get_resources": get_resources_reward,
        },
        "abilities": {
            "teleportation": teleportation,
            "flying": flying,
            "inf_blocks": inf_blocks,
        },
    }
    # Convert Sacred DogmaticDicts and DogmaticLists to standard Python dicts and lists.
    environment_params = _convert_dogmatics_to_standard(environment_params)
    environment_params["rewards"] = _format_reward_config(environment_params["rewards"])

    env: MultiAgentEnv = _global_registry.get(ENV_CREATOR, environment_name)(
        environment_params
    )

    # Training
    num_workers = 2
    num_cpus_per_worker = 0.5
    num_envs = max(num_workers, 1)
    assert num_envs % max(num_workers, 1) == 0
    num_envs_per_worker = num_envs // max(num_workers, 1)
    input = "sampler"
    seed = 0
    num_gpus = 1 if torch.cuda.is_available() else 0
    num_gpus_per_worker = 0
    sample_batch_size = 5000
    train_batch_size = 5000
    sgd_minibatch_size = 512
    rollout_fragment_length = horizon
    batch_mode = "truncate_episodes"
    num_training_iters = 500  # noqa: F841
    lr = 1e-3
    grad_clip = 0.1
    gamma = 0.95
    gae_lambda = 0.98
    vf_share_layers = False
    vf_loss_coeff = 1e-2
    entropy_coeff_start = 0 if "AlphaZero" in run else 0.01
    entropy_coeff_end = 0
    entropy_coeff_horizon = 1e5
    kl_coeff = 0.2
    kl_target = 0.01
    clip_param = 0.05
    num_sgd_iter = 6
    compress_observations = True
    use_replay_buffer = True
    replay_buffer_size = 10
    use_critic = True
    use_goal_predictor = True
    other_agent_action_predictor_loss_coeff = 1.0
    pretrain = False

    # MCTS
    puct_coefficient = 1.0
    num_simulations = 30
    temperature = 1.5
    temperature_start = temperature
    temperature_end = temperature
    temperature_horizon = max(train_batch_size, sample_batch_size) * num_training_iters
    dirichlet_epsilon = 0.25
    argmax_tree_policy = False
    add_dirichlet_noise = True
<<<<<<< HEAD
    dirichlet_noise = 0.03
    # If using bi-level action selection, the alpha parameter for the Dirichlet noise
    # added to the second stage of action selection (after the action type is chosen)
    # is dynamically set to dirichlet_action_subtype_noise_multiplier / num_valid_actions,
    # where num_valid_actions is the number of valid actions at the current state.
    dirichlet_action_subtype_noise_multiplier = 10
=======
    dirichlet_noise = 0.25
>>>>>>> 16c2f6c7
    prior_temperature = 1.0
    init_q_with_max = False
    use_bilevel_action_selection = True
    goal_loss_coeff, place_block_loss_coeff = 0.5, 1

    # Model
    model: Literal["convolutional", "recurrent_convolutional", "transformer"] = (
        "convolutional"
    )
    max_seq_len = horizon
    embedding_size = 8
    position_embedding_size = 18
    mask_goal = False
    use_extra_features = not mask_goal
    num_conv_1_layers = 1
    num_layers = 1
    filter_size = 3
    hidden_channels = 16
    hidden_size = hidden_channels
    num_action_layers = 2
    num_value_layers = 2
    use_per_location_lstm = False
    mask_action_distribution = True
    num_heads = 4
    use_separated_transformer = False
    use_resnet = False
    num_unet_layers = 0
    unet_grow_factor = 2
    unet_use_bn = False
    model_config = {
        "custom_model": f"mbag_{model}_model",
        "custom_action_dist": "categorical_no_inf",
        "max_seq_len": max_seq_len,
        "vf_share_layers": vf_share_layers,
    }
    if "convolutional" in model:
        conv_config: MbagRecurrentConvolutionalModelConfig = {
            "env_config": cast(MbagConfigDict, dict(environment_params)),
            "embedding_size": embedding_size,
            "use_extra_features": use_extra_features,
            "mask_goal": mask_goal,
            "num_conv_1_layers": num_conv_1_layers,
            "num_layers": num_layers,
            "use_resnet": use_resnet,
            "filter_size": filter_size,
            "hidden_channels": hidden_channels,
            "num_action_layers": num_action_layers,
            "num_value_layers": num_value_layers,
            "use_per_location_lstm": use_per_location_lstm,
            "mask_action_distribution": mask_action_distribution,
            "num_unet_layers": num_unet_layers,
            "unet_grow_factor": unet_grow_factor,
            "unet_use_bn": unet_use_bn,
            "num_value_layers": num_value_layers,
        }
        model_config["custom_model_config"] = conv_config
    elif "transformer" in model:
        transformer_config: MbagTransformerModelConfig = {
            "env_config": cast(MbagConfigDict, dict(environment_params)),
            "embedding_size": embedding_size,
            "use_extra_features": use_extra_features,
            "mask_goal": mask_goal,
            "position_embedding_size": position_embedding_size,
            "num_layers": num_layers,
            "num_heads": num_heads,
            "hidden_size": hidden_size,
            "num_action_layers": num_action_layers,
            "num_value_layers": num_value_layers,
            "use_per_location_lstm": use_per_location_lstm,
            "use_separated_transformer": use_separated_transformer,
            "mask_action_distribution": mask_action_distribution,
        }
        model_config["custom_model_config"] = transformer_config

    # Resume from checkpoint
    checkpoint_path = None  # noqa: F841
    checkpoint_to_load_policies = None

    # Maps policy IDs in checkpoint_to_load_policies to policy IDs here
    load_policies_mapping: Dict[str, str] = {}
    overwrite_loaded_policy_type = False
    if isinstance(load_policies_mapping, DogmaticDict):
        # Weird shim for sacred
        for key in load_policies_mapping.revelation():
            load_policies_mapping[key] = load_policies_mapping[key]

    if checkpoint_to_load_policies is not None:
        checkpoint_to_load_policies_config = load_trainer_config(
            checkpoint_to_load_policies
        )

    # Multiagent
    heuristic: Optional[str] = None
    multiagent_mode: Literal["self_play", "cross_play"] = "self_play"
    policy_ids: List[str]
    policy_mapping_fn: Callable[[str, Episode], str]
    if multiagent_mode == "self_play":
        policy_ids = ["human"]
        policy_mapping_fn = lambda agent_id, *args, **kwargs: "human"  # noqa: E731
    elif multiagent_mode == "cross_play":
        assert num_players == 2
        policy_ids = ["human", "assistant"]
        if heuristic is not None:
            policy_ids[-1] = heuristic

        def policy_mapping_fn(
            agent_id: str,
            episode=None,
            worker=None,
            policy_ids=policy_ids,
            *args,
            **kwargs,
        ):
            agent_index = int(agent_id[len("player_") :])
            return policy_ids[agent_index]

    for player_index, policy_id in enumerate(policy_ids):
        environment_params["players"][player_index]["player_name"] = policy_id

    loaded_policy_dict: MultiAgentPolicyConfigDict = {}
    if checkpoint_to_load_policies is not None:
        unmapped_loaded_policy_dict = checkpoint_to_load_policies_config["multiagent"][
            "policies"
        ]
        for old_policy_id, new_policy_id in load_policies_mapping.items():
            loaded_policy_dict[new_policy_id] = unmapped_loaded_policy_dict[
                old_policy_id
            ]

    policies_to_train = []
    for policy_id in policy_ids:
        if policy_id in ["human", "assistant"] and policy_id not in loaded_policy_dict:
            policies_to_train.append(policy_id)

    policies: MultiAgentPolicyConfigDict = {}
    policy_class: Union[None, Type[TorchPolicy], Type[TorchPolicyV2]] = None
    if "PPO" in run:
        policy_class = MbagPPOTorchPolicy
    elif "AlphaZero" in run:
        policy_class = MbagAlphaZeroPolicy
    elif run == "BC":
        policy_class = BCTorchPolicy
    policy_config: Dict[str, Any] = {
        "model": model_config,
        "goal_loss_coeff": goal_loss_coeff,
    }
    for policy_id in policy_ids:
        if policy_id in loaded_policy_dict:
            policies[policy_id] = loaded_policy_dict[policy_id]
            if overwrite_loaded_policy_type:
                policies[policy_id].policy_class = policy_class
        elif policy_id in policies_to_train:
            policies[policy_id] = PolicySpec(
                policy_class,
                env.observation_space,
                env.action_space,
                policy_config,
            )
        else:
            # Heuristic agent policy.
            mbag_agent = ALL_HEURISTIC_AGENTS[policy_id]({}, environment_params)
            policies[policy_id] = PolicySpec(
                MbagAgentPolicy,
                env.observation_space,
                env.action_space,
                {"mbag_agent": mbag_agent},
            )

    # Evaluation
    evaluation_num_workers = num_workers
    evaluation_interval = 5
    evaluation_duration = max(evaluation_num_workers, 1)
    evaluation_duration_unit = "episodes"
    evaluation_explore = False
    evaluation_config = {
        "input": "sampler",
        "explore": evaluation_explore,
    }

    # Logging
    save_freq = 25  # noqa: F841
    log_dir = "data/logs"  # noqa: F841
    experiment_tag = None
    size_str = f"{width}x{height}x{depth}"
    experiment_name_parts = [run, multiagent_mode, size_str, goal_generator]
    if heuristic is not None:
        experiment_name_parts.append(heuristic)
    if experiment_tag is not None:
        experiment_name_parts.append(experiment_tag)
    experiment_name_parts.append(datetime.now().strftime("%Y-%m-%d_%H-%M-%S"))
    experiment_dir = os.path.join(log_dir, *experiment_name_parts)

    config.framework("torch")
    config.rollouts(
        num_rollout_workers=num_workers,
        num_envs_per_worker=num_envs_per_worker,
        rollout_fragment_length=rollout_fragment_length,
        batch_mode=batch_mode,
        compress_observations=compress_observations,
    )
    config.resources(
        num_cpus_per_worker=num_cpus_per_worker,
        num_gpus=num_gpus,
        num_gpus_per_worker=num_gpus_per_worker,
    )
    config.debugging(seed=seed)
    config.environment(environment_name, env_config=dict(environment_params))
    config.multi_agent(
        policies=policies,
        policy_mapping_fn=policy_mapping_fn,
        policies_to_train=policies_to_train,
    )
    config.callbacks(MbagCallbacks)
    config.offline_data(
        input_=input,
        actions_in_input_normalized=input != "sampler",
    )
    config.evaluation(
        evaluation_interval=evaluation_interval,
        evaluation_num_workers=evaluation_num_workers,
        evaluation_config=evaluation_config,
        evaluation_duration=evaluation_duration,
        evaluation_duration_unit=evaluation_duration_unit,
    )
    config.rl_module(_enable_rl_module_api=False)
    config.training(_enable_learner_api=False)

    if "PPO" in run:
        assert isinstance(config, PPOConfig)
        config.training(
            lr=lr,
            gamma=gamma,
            train_batch_size=train_batch_size,
            sgd_minibatch_size=sgd_minibatch_size,
            num_sgd_iter=num_sgd_iter,
            vf_loss_coeff=vf_loss_coeff,
            entropy_coeff_schedule=[
                [0, entropy_coeff_start],
                [entropy_coeff_horizon, entropy_coeff_end],
            ],
            grad_clip=grad_clip,
            lambda_=gae_lambda,
            kl_coeff=kl_coeff,
            kl_target=kl_target,
            clip_param=clip_param,
        )
        if isinstance(config, MbagPPOConfig):
            config.training(
                goal_loss_coeff=goal_loss_coeff,
                place_block_loss_coeff=place_block_loss_coeff,
            )
    elif "AlphaZero" in run:
        assert isinstance(config, MbagAlphaZeroConfig)
        mcts_config = {
            "puct_coefficient": puct_coefficient,
            "num_simulations": num_simulations,
            "temperature": temperature,
            "temperature_schedule": [
                (0, temperature_start),
                (temperature_horizon, temperature_end),
            ],
            "dirichlet_epsilon": dirichlet_epsilon,
            "dirichlet_noise": dirichlet_noise,
            "dirichlet_action_subtype_noise_multiplier": dirichlet_action_subtype_noise_multiplier,
            "argmax_tree_policy": argmax_tree_policy,
            "add_dirichlet_noise": add_dirichlet_noise,
            "prior_temperature": prior_temperature,
            "init_q_with_max": init_q_with_max,
            "use_bilevel_action_selection": use_bilevel_action_selection,
        }
        config.training(
            lr=lr,
            gamma=gamma,
            train_batch_size=train_batch_size,
            sgd_minibatch_size=sgd_minibatch_size,
            num_sgd_iter=num_sgd_iter,
            vf_loss_coeff=vf_loss_coeff,
            entropy_coeff_schedule=[
                (0, entropy_coeff_start),
                (entropy_coeff_horizon, entropy_coeff_end),
            ],
            sample_batch_size=sample_batch_size,
            ranked_rewards={"enable": False},
            num_steps_sampled_before_learning_starts=0,
            mcts_config=mcts_config,
            use_critic=use_critic,
            use_goal_predictor=use_goal_predictor,
            other_agent_action_predictor_loss_coeff=other_agent_action_predictor_loss_coeff,
            use_replay_buffer=use_replay_buffer,
            replay_buffer_config={
                "type": "MultiAgentReplayBuffer",
                "capacity": replay_buffer_size,
                "storage_unit": StorageUnit.FRAGMENTS,
            },
            pretrain=pretrain,
        )
        evaluation_mcts_config = dict(mcts_config)
        evaluation_mcts_config["argmax_tree_policy"] = True
        evaluation_mcts_config["add_dirichlet_noise"] = False
        config.evaluation(
            evaluation_config={
                "mcts_config": evaluation_mcts_config,
            }
        )
    elif run == "BC":
        assert isinstance(config, BCConfig)
        validation_prop = 0
        config.training(
            lr=lr,
            gamma=gamma,
            train_batch_size=train_batch_size,
            sgd_minibatch_size=sgd_minibatch_size,
            num_sgd_iter=num_sgd_iter,
            grad_clip=grad_clip,
            entropy_coeff=entropy_coeff_start,
            validation_prop=validation_prop,
        )

    del env
    del loaded_policy_dict

    observer = FileStorageObserver(experiment_dir)
    ex.observers.append(observer)


def _convert_dogmatics_to_standard(obj: Any) -> Any:
    """Recursively converts an object with Sacred Dogmatics to a standard Python object."""
    if isinstance(obj, DogmaticDict):
        return {k: _convert_dogmatics_to_standard(v) for k, v in obj.items()}
    elif isinstance(obj, DogmaticList):
        return [_convert_dogmatics_to_standard(elem) for elem in obj]
    elif isinstance(obj, collections.abc.Mapping):
        return {k: _convert_dogmatics_to_standard(v) for k, v in obj.items()}
    elif isinstance(obj, Iterable) and not isinstance(obj, str):
        # Exclude strings as they are also iterable but should not be treated as a list of characters here.
        return [_convert_dogmatics_to_standard(elem) for elem in obj]
    else:
        return obj


def _format_reward_config(reward_config: RewardsConfigDict) -> RewardsConfigDict:
    formatted_reward_config: RewardsConfigDict = {}
    for key, value in reward_config.items():
        if isinstance(value, (list, tuple)):
            formatted_reward_config[key] = [tuple(points) for points in value]
        elif isinstance(value, (float, int)):
            formatted_reward_config[key] = float(value)
        else:
            raise ValueError(
                f"Reward config for {key} must be a number or a "
                f"list/tuple of (timestep, value) tuples. Got {value}"
            )
    return formatted_reward_config


@ex.automain
def main(
    config: AlgorithmConfig,
    run,
    num_training_iters,
    save_freq,
    checkpoint_path: Optional[str],
    checkpoint_to_load_policies: Optional[str],
    load_policies_mapping: Dict[str, str],
    observer,
    _log: Logger,
):
    temp_dir = tempfile.mkdtemp()
    os.environ["RAY_AIR_NEW_PERSISTENCE_MODE"] = "0"
    ray.init(
        num_cpus=available_cpu_count(),
        ignore_reinit_error=True,
        include_dashboard=False,
        _temp_dir=temp_dir,
    )

    algorithm_class: Type[Algorithm] = get_trainable_cls(run)
    trainer = algorithm_class(
        config,
        logger_creator=build_logger_creator(observer.dir),
    )

    if checkpoint_to_load_policies is not None:
        _log.info(f"Initializing policies from {checkpoint_to_load_policies}")
        load_policies_from_checkpoint(
            checkpoint_to_load_policies,
            trainer,
            lambda policy_id: load_policies_mapping[policy_id],
        )

    if checkpoint_path is not None:
        _log.info(f"Restoring checkpoint at {checkpoint_path}")
        trainer.restore(checkpoint_path)

    result = None
    for train_iter in range(num_training_iters):
        _log.info(f"Starting training iteration {train_iter}")
        result = trainer.train()

        if trainer.iteration % save_freq == 0:
            checkpoint = trainer.save()
            _log.info(f"Saved checkpoint to {checkpoint}")

    checkpoint = trainer.save()
    _log.info(f"Saved final checkpoint to {checkpoint}")

    trainer.stop()

    return result<|MERGE_RESOLUTION|>--- conflicted
+++ resolved
@@ -281,16 +281,12 @@
     dirichlet_epsilon = 0.25
     argmax_tree_policy = False
     add_dirichlet_noise = True
-<<<<<<< HEAD
-    dirichlet_noise = 0.03
+    dirichlet_noise = 0.25
     # If using bi-level action selection, the alpha parameter for the Dirichlet noise
     # added to the second stage of action selection (after the action type is chosen)
     # is dynamically set to dirichlet_action_subtype_noise_multiplier / num_valid_actions,
     # where num_valid_actions is the number of valid actions at the current state.
     dirichlet_action_subtype_noise_multiplier = 10
-=======
-    dirichlet_noise = 0.25
->>>>>>> 16c2f6c7
     prior_temperature = 1.0
     init_q_with_max = False
     use_bilevel_action_selection = True
