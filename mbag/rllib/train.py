--- conflicted
+++ resolved
@@ -52,11 +52,8 @@
         width = 5
         depth = 5
         noop_reward = 0
-<<<<<<< HEAD
         get_resources = 0
-=======
         action_reward = 0
->>>>>>> d0c289f3
         place_wrong_reward = -1
         teleportation = True
         flying = True
