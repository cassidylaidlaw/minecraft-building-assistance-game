"""
A collection of agents following simple heuristics.
"""

import heapq
import random
from typing import Dict, List, Tuple, Type

import numpy as np

from ..environment.blocks import MinecraftBlocks
from ..environment.types import (
    CURRENT_BLOCKS,
    GOAL_BLOCKS,
    BlockLocation,
    MbagAction,
    MbagActionTuple,
    MbagActionType,
    MbagObs,
)
<<<<<<< HEAD
=======
from .action_distributions import MbagActionDistribution
>>>>>>> 4ef97c52
from .mbag_agent import MbagAgent


class NoopAgent(MbagAgent):
    def get_action_type_distribution(self, obs: MbagObs) -> np.ndarray:
        action_dist = np.zeros(MbagAction.NUM_ACTION_TYPES)
        action_dist[MbagAction.NOOP] = 1
        return action_dist


class MovementAgent(MbagAgent):
    """
    Moves around randomly
    """

    def get_action_type_distribution(self, obs: MbagObs) -> np.ndarray:
        action_dist = np.zeros(MbagAction.NUM_ACTION_TYPES)
        action_dist[MbagAction.MOVE_POS_X] = 1 / 6
        action_dist[MbagAction.MOVE_NEG_X] = 1 / 6
        action_dist[MbagAction.MOVE_POS_Y] = 1 / 6
        action_dist[MbagAction.MOVE_NEG_Y] = 1 / 6
        action_dist[MbagAction.MOVE_POS_Z] = 1 / 6
        action_dist[MbagAction.MOVE_NEG_Z] = 1 / 6

        return action_dist


class LayerBuilderAgent(MbagAgent):
    """
    Builds the goal structure one layer at a time, from bottom to top.
    """

    current_layer: int

    def reset(self):
        self.current_layer = 0

    def get_action(self, obs: MbagObs) -> MbagActionTuple:
        world_obs, _, _ = obs

        # Check if current layer is done.
        while self.current_layer < self.env_config["world_size"][1] and np.all(
            world_obs[:2, :, self.current_layer]
            == world_obs[2:4, :, self.current_layer]
        ):
            self.current_layer += 1

        action_type: MbagActionType
        if self.current_layer == self.env_config["world_size"][1]:
            action_type = MbagAction.NOOP
            return action_type, 0, 0
        else:
            layer_blocks = world_obs[0, :, self.current_layer, :]
            goal_blocks = world_obs[2, :, self.current_layer, :]

            layer_block_location: Tuple[int, int] = tuple(
                random.choice(np.argwhere(layer_blocks != goal_blocks))  # type: ignore
            )
            block_location: BlockLocation = (
                layer_block_location[0],
                self.current_layer,
                layer_block_location[1],
            )
            block_location_id = int(
                np.ravel_multi_index(block_location, self.env_config["world_size"])
            )

            block_id: int
            if layer_blocks[layer_block_location] == MinecraftBlocks.AIR:
                action_type = MbagAction.PLACE_BLOCK
                block_id = goal_blocks[layer_block_location]
            else:
                action_type = MbagAction.BREAK_BLOCK
                block_id = 0

            return action_type, block_location_id, int(block_id)

    def get_state(self) -> List[np.ndarray]:
        return [np.array([self.current_layer])]

    def set_state(self, state: List[np.ndarray]) -> None:
        self.current_layer = int(state[0][0])


class PriorityQueueAgent(MbagAgent):
    """
    Places the block with lowest layer that is reachable
    Assumes that there is a block at layer 0, otherwise the structure is floating
    Todo: Preprocess the goal?
    """

    seeding: bool  # Whether blocks have been placed yet
    block_frontier: list  # PQ to store blocks and their layers

    def reset(self):
        self.block_frontier = []
        self.seeding = False

    def get_action(self, obs: MbagObs) -> MbagActionTuple:
        world_obs, _, _ = obs

        # Check if we need to seed the PQ with all placeable blocks from the initial goal state
        if not self.seeding:
            self.seeding = True

            for layer in range(3):
                goal_blocks = world_obs[2, :, layer, :]
                layer_blocks = world_obs[0, :, layer, :]
                for layer_block_location in np.argwhere(layer_blocks != goal_blocks):
                    heapq.heappush(
                        self.block_frontier, (layer, tuple(layer_block_location))
                    )

        action_type: MbagActionType
        # If there is nothing in the priority queue, run a noop
        if len(self.block_frontier) == 0:
            action_type = MbagAction.NOOP
            return action_type, 0, 0
        else:

            # Pop the lowest block location off of the priority queue
            layer, location = heapq.heappop(self.block_frontier)

            # Iterate over blocks adjacent to the current block
            axes = [(0, 0, 1), (0, 0, -1), (0, 1, 0), (0, -1, 0), (1, 0, 0), (-1, 0, 0)]
            for direction in axes:
                x = location[0] + direction[0]
                y = layer + direction[1]
                z = location[1] + direction[2]

                if (
                    x < 0
                    or y < 0
                    or z < 0
                    or x >= world_obs.shape[1]
                    or y >= world_obs.shape[2]
                    or z >= world_obs.shape[3]
                ):
                    continue

                # Add the block location to the queue if
                # Either the goal block is different from the actual block
                # Or the world block is not air (means we need to explore it further)
                goal_block = world_obs[2, x, y, z]
                actual_block = world_obs[0, x, y, z]
                if (goal_block != actual_block) and not (
                    y,
                    (x, z),
                ) in self.block_frontier:
                    heapq.heappush(self.block_frontier, (y, (x, z)))

            # Decide if we are making a change or simply exploring the terrain
            # if (world_obs[0, location[0], layer, location[1]] == world_obs[2, location[0], layer, location[1]]):
            #     action_type = MbagAction.NOOP
            #     block_id = 0
            # Decide whether a block needs to be placed or removed
            if world_obs[0, location[0], layer, location[1]] == MinecraftBlocks.AIR:
                action_type = MbagAction.PLACE_BLOCK
                block_id = world_obs[2, location[0], layer, location[1]]
            else:
                action_type = MbagAction.BREAK_BLOCK
                block_id = 0

                # If the goal block is not air, we need to process it again in the heap
                if (
                    not world_obs[2, location[0], layer, location[1]]
                    == MinecraftBlocks.AIR
                ):
                    heapq.heappush(self.block_frontier, (layer, location))

            # Encode and return action
            block_location: BlockLocation = (
                location[0],
                layer,
                location[1],
            )
            block_location_id = int(
                np.ravel_multi_index(block_location, self.env_config["world_size"])
            )

            return action_type, block_location_id, int(block_id)

    def get_state(self) -> List[np.ndarray]:
        return [np.array([self.seeding, self.block_frontier], dtype=object)]

    def set_state(self, state: List[np.ndarray]) -> None:
        self.seeding = bool(state[0][0])
        self.block_frontier = list(map(tuple, state[0][1]))


class LowestBlockAgent(MbagAgent):
    """
    Builds by first breaking, then placing blocks, with the lowest possible block
    chosen first, and ties randomly broken.
    """

    def __init__(self, agent_config, env_config):
        super().__init__(agent_config, env_config)

        if not (
            self.env_config["abilities"]["inf_blocks"]
            and self.env_config["abilities"]["teleportation"]
        ):
            raise ValueError("LowestBlockAgent cannot move or collect resources")

    def get_action(self, obs: MbagObs) -> MbagActionTuple:
        world_obs, inventory_obs, timestep = obs
        current_blocks: np.ndarray = world_obs[CURRENT_BLOCKS]
        goal_blocks: np.ndarray = world_obs[GOAL_BLOCKS]

        action_mask = MbagActionDistribution.get_mask(
            self.env_config,
            (world_obs[None], inventory_obs[None], timestep[None]),
        )[0]

        action_type: MbagActionType = MbagAction.NOOP

        # First, look at all blocks that need to be broken.
        need_to_be_broken = current_blocks != goal_blocks
        can_be_broken = (
            need_to_be_broken & action_mask[MbagActionDistribution.BREAK_BLOCK]
        )
        if np.any(can_be_broken):
            possible_x, possible_y, possible_z = np.nonzero(can_be_broken)
            action_type = MbagAction.BREAK_BLOCK
        else:
            # Next, look at all blocks that need to be placed.
            needs_to_be_placed = (current_blocks == MinecraftBlocks.AIR) & (
                goal_blocks != MinecraftBlocks.AIR
            )
            # All blocks should have the same place mask, so just use dirt.
            dirt = MinecraftBlocks.NAME2ID["dirt"]
            can_be_placed = (
                needs_to_be_placed
                & action_mask[MbagActionDistribution.PLACE_BLOCK][dirt]
            )
            if np.any(can_be_placed):
                possible_x, possible_y, possible_z = np.nonzero(can_be_placed)
                action_type = MbagAction.PLACE_BLOCK

        if action_type == MbagAction.NOOP:
            return action_type, 0, 0
        else:
            min_y = np.min(possible_y)
            location_index = random.choice(np.nonzero(possible_y == min_y)[0])
            block_location: BlockLocation = (
                possible_x[location_index],
                possible_y[location_index],
                possible_z[location_index],
            )
            block_location_id = int(
                np.ravel_multi_index(block_location, self.env_config["world_size"])
            )
            return action_type, block_location_id, int(goal_blocks[block_location])


class MirrorBuildingAgent(MbagAgent):
    """
    Build by mirroring the other agent along the x-axis.
    """

    prev_blocks = None

    def reset(self):
        self.prev_blocks = None

    def _mirror_placed_blocks(self, blocks: np.ndarray) -> np.ndarray:
        """
        First, add all blocks from the left side to the right side (mirroring on the x-axis). Then add all blocks
        from the right side to the left side in the places where there are no blocks on the left side.

        We start with this shape,
                    ^
                ` y |      |
                    | *  * |
                    |   *  |  *
                    |  *   | - -
                    | _ _ _|_ ___ _>
                                    x
        First, wherever there's air on the right side, we replace it with whatever is on the left side
                    ^
                ` y |      |
                    | *  * | *  *
                    |   *  |  *
                    |  *   | - -
                    | _ _ _|_ ___ _>
                                    x
        Then we do the same thing on the left side.
                    ^
                ` y |      |
                    | *  * | *  *
                    |   *  |  *
                    |  * - | - -
                    | _ _ _|_ ___ _>
                                    x
        """
        mirror = blocks.copy()

        for x in range(mirror.shape[0] // 2):
            left_slice = mirror[
                x,
            ]
            right_slice = mirror[
                -1 - x,
            ]
            # First, wherever there's air on the right side, we replace it with whatever is on the left side
            right_slice[right_slice == MinecraftBlocks.AIR] = left_slice[
                right_slice == MinecraftBlocks.AIR
            ]
            # Then, we do the same thing for the left side
            left_slice[left_slice == MinecraftBlocks.AIR] = right_slice[
                left_slice == MinecraftBlocks.AIR
            ]

        return mirror

    def _diff_indices(self, a1: np.ndarray, a2: np.ndarray):
        """Get indices where two numpy arrays differ"""
        return np.transpose((a1 != a2).nonzero())

    def get_action(self, obs: MbagObs) -> MbagActionTuple:
        blocks = obs[0][
            0,
        ]

        blocks_mirrored = self._mirror_placed_blocks(blocks)
        differences = self._diff_indices(blocks, blocks_mirrored)
        if np.size(differences) == 0:
            return MbagAction.NOOP, 0, 0
        else:
            index = np.ravel_multi_index(
                tuple(differences[0]), self.env_config["world_size"]
            )
            return (
                MbagAction.PLACE_BLOCK,
                index,
                int(blocks_mirrored[tuple(differences[0])]),
            )


ALL_HEURISTIC_AGENTS: Dict[str, Type[MbagAgent]] = {
    "layer_builder": LayerBuilderAgent,
    "priority_queue": PriorityQueueAgent,
    "lowest_block": LowestBlockAgent,
    "mirror_builder": MirrorBuildingAgent,
}<|MERGE_RESOLUTION|>--- conflicted
+++ resolved
@@ -18,10 +18,7 @@
     MbagActionType,
     MbagObs,
 )
-<<<<<<< HEAD
-=======
 from .action_distributions import MbagActionDistribution
->>>>>>> 4ef97c52
 from .mbag_agent import MbagAgent
 
 
