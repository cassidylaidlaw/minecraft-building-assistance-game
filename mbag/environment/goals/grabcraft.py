import glob
import json
import logging
import os
import random
import sys
<<<<<<< HEAD
import numpy as np
import math
from typing import Dict, List, Optional, Tuple
=======
>>>>>>> 4ef97c52
from collections import defaultdict
from typing import Dict, List, Optional, Tuple

from typing_extensions import Literal, TypedDict

from ..blocks import MinecraftBlocks
from ..types import WorldSize
from .goal_generator import GoalGenerator

logger = logging.getLogger(__name__)


class GrabcraftGoalConfig(TypedDict):
    data_dir: str
    subset: Literal["train", "val", "test"]


class StructureMetadata(TypedDict):
    id: str
    title: str
    description: str
    category: str
    slug: str
    tags: List[str]
    url: str


class StructureBlock(TypedDict):
    x: str
    y: str
    z: str
    hex: str
    rgb: Tuple[int, int, int]
    name: str
    mat_id: str
    file: str
    transparent: bool
    opacity: float
    texture: str


StructureJson = Dict[str, Dict[str, Dict[str, StructureBlock]]]


class GrabcraftGoalGenerator(GoalGenerator):
    default_config: GrabcraftGoalConfig = {
        "data_dir": "data/grabcraft",
        "subset": "train",
    }

    config: GrabcraftGoalConfig
    structure_metadata: Dict[str, StructureMetadata]
    block_map: Dict[str, Tuple[str, Optional[str]]]

    def __init__(self, config: dict):
        super().__init__(config)

        self.data_dir = os.path.join(self.config["data_dir"], self.config["subset"])

        self._load_block_map()
        self._load_metadata()

    def _get_generic_block_name(self, grabcraft_block_name: str) -> str:
        """
        Remove any specific GrabCraft paranthetical
        (e.g., (Facing West, Closed, Lower)) from a block name.
        """

        if "(" in grabcraft_block_name:
            return grabcraft_block_name[: grabcraft_block_name.index("(")].rstrip()
        else:
            return grabcraft_block_name

    def _load_block_map(self):
        block_map_fname = os.path.join(
            os.path.dirname(__file__), "grabcraft_block_map.json"
        )
        with open(block_map_fname, "r") as block_map_file:
            self.block_map = json.load(block_map_file)

        # Add entries for generic block names (without variance parantheticals
        # afterwards) if all variants map to the same block type.
        generic_block_groups: Dict[str, List[str]] = defaultdict(list)
        for block_name in self.block_map:
            generic_block_groups[self._get_generic_block_name(block_name)].append(
                block_name
            )
        for generic_block_name, block_names in generic_block_groups.items():
            block_types = {self.block_map[block_name][0] for block_name in block_names}
            if len(block_types) == 1:
                (block_type,) = block_types
                self.block_map[generic_block_name] = (block_type, None)

        limited_block_map_fname = os.path.join(
            os.path.dirname(__file__), "limited_block_map.json"
        )
        with open(limited_block_map_fname, "r") as block_map_file:
            limited_block_map: Dict[str, str] = json.load(block_map_file)

        for key in self.block_map:
            self.block_map[key] = (
                limited_block_map[self.block_map[key][0]],
                self.block_map[key][1],
            )

    def _load_metadata(self):
        self.structure_metadata = {}
        for metadata_fname in glob.glob(os.path.join(self.data_dir, "*.metadata.json")):
            with open(metadata_fname, "r") as metadata_file:
                metadata = json.load(metadata_file)
            structure_id = metadata["id"]
            if not os.path.exists(os.path.join(self.data_dir, f"{structure_id}.json")):
                continue  # Structure file does not exist.

            self.structure_metadata[structure_id] = metadata

    def _get_structure_bounds(
        self, structure_json: StructureJson
    ) -> Tuple[WorldSize, WorldSize]:
        max_x, max_y, max_z = 0, 0, 0
        min_x, min_y, min_z = sys.maxsize, sys.maxsize, sys.maxsize

        for y_str, y_layer in structure_json.items():
            y = int(y_str)
            if y > max_y:
                max_y = y
            if y < min_y:
                min_y = y
            for x_str, x_layer in y_layer.items():
                x = int(x_str)
                if x > max_x:
                    max_x = x
                if x < min_x:
                    min_x = x
                for z_str, block in x_layer.items():
                    z = int(z_str)
                    if z > max_z:
                        max_z = z
                    if z < min_z:
                        min_z = z

        return (min_x, min_y, min_z), (max_x, max_y, max_z)

    def _get_structure_size(self, structure_json: StructureJson) -> WorldSize:
        (min_x, min_y, min_z), (max_x, max_y, max_z) = self._get_structure_bounds(
            structure_json
        )
        return max_x - min_x + 1, max_y - min_y + 1, max_z - min_z + 1

    def generate_goal(self, size: WorldSize) -> MinecraftBlocks:
        success = False
        while not success:
            success = True

            structure_id = random.choice(list(self.structure_metadata.keys()))
            structure = self._get_structure(structure_id)

            # check if structure is valid and within size constraints
            if structure is None or (
                structure.size[0] > size[0]
                or structure.size[1] > size[1]
                or structure.size[2] > size[2]
            ):
                success = False
                continue
            else:
                goal = structure

        return goal

    def _map_grabcraft_block_name(
        self, grabcraft_block_name: str
    ) -> Optional[Tuple[str, Optional[str]]]:
        block_variant = self.block_map.get(grabcraft_block_name)
        if block_variant is None:
            # Try the block without the parentheses, which usually just provide
            # variant information.
            # TODO: remove this if we start caring about variants
            block_variant = self.block_map.get(
                self._get_generic_block_name(grabcraft_block_name)
            )

        return block_variant

    def _get_structure(self, structure_id: str) -> Optional[MinecraftBlocks]:
        with open(
            os.path.join(self.data_dir, f"{structure_id}.json"), "r"
        ) as structure_file:
            structure_json: StructureJson = json.load(structure_file)

        (min_x, min_y, min_z), (max_x, max_y, max_z) = self._get_structure_bounds(
            structure_json
        )
        structure = MinecraftBlocks(
            (max_x - min_x + 1, max_y - min_y + 1, max_z - min_z + 1)
        )
        structure.blocks[:] = MinecraftBlocks.AIR
        structure.block_states[:] = 0
        for y_str, y_layer in structure_json.items():
            y = int(y_str)
            for x_str, x_layer in y_layer.items():
                x = int(x_str)
                for z_str, block in x_layer.items():
                    z = int(z_str)
                    block_variant = self._map_grabcraft_block_name(block["name"])
                    if block_variant is None:
                        logger.warning(f"no map entry for \"{block['name']}\"")
                        structure.blocks[
                            x - min_x,
                            y - min_y,
                            z - min_z,
                        ] = MinecraftBlocks.AUTO
                    else:
                        block_name, variant_name = block_variant
                        block_id = MinecraftBlocks.NAME2ID.get(block_name)
                        if block_id is not None:
                            structure.blocks[
                                x - min_x,
                                y - min_y,
                                z - min_z,
                            ] = block_id
                        else:
                            return None

        self._fill_auto_with_real_blocks(structure)

        metadata = self.structure_metadata[structure_id]
        logger.info(f"chose structure {structure_id} ({metadata['title']})")

        return structure


class ScaledDownGrabcraftGoalGenerator(GrabcraftGoalGenerator):
    def generate_goal(self, size: WorldSize) -> MinecraftBlocks:
        structure: Optional[MinecraftBlocks] = None

        while structure is None:
            structure_id = random.choice(list(self.structure_metadata.keys()))
            structure = self._get_structure(structure_id)

        return self.scale_down_structure(structure, size)

    def scale_down_structure(
        self, structure: Optional[MinecraftBlocks], size: WorldSize
    ) -> MinecraftBlocks:
        assert structure is not None, "Must pass in a valid structure to scale down"

        structure_size = structure.size
        scale_factor = max(
            math.ceil(structure_size[0] / size[0]),
            math.ceil(structure_size[1] / size[1]),
            math.ceil(structure_size[2] / size[2]),
        )
        scaled_down_structure = MinecraftBlocks(
            (
                int(math.ceil(structure_size[0] / scale_factor)),
                int(math.ceil(structure_size[1] / scale_factor)),
                int(math.ceil(structure_size[2] / scale_factor)),
            )
        )

        chunk_size = (scale_factor, scale_factor, scale_factor)
        print(chunk_size)

        idx = [
            (i, j, k)
            for i in range(scaled_down_structure.size[0])
            for j in range(scaled_down_structure.size[1])
            for k in range(scaled_down_structure.size[2])
        ]

        for i, chunk in enumerate(structure.get_chunks(chunk_size)):
            index = idx[i]
            scaled_down_structure.blocks[index] = self._most_common_block(chunk)

        return scaled_down_structure

    def _most_common_block(self, array: np.ndarray):
        mask = (array != 0) & (array != -1)
        if np.sum(mask) < array.size / 2:
            return 0

        flat_arr = array.flatten()
        filtered_arr = flat_arr[(flat_arr != -1) & (flat_arr != 0)]
        counts = np.bincount(filtered_arr)
        ties = np.where(counts == counts[np.argmax(counts)])[0]

        return max(ties)<|MERGE_RESOLUTION|>--- conflicted
+++ resolved
@@ -1,18 +1,14 @@
 import glob
 import json
 import logging
+import math
 import os
 import random
 import sys
-<<<<<<< HEAD
-import numpy as np
-import math
-from typing import Dict, List, Optional, Tuple
-=======
->>>>>>> 4ef97c52
 from collections import defaultdict
 from typing import Dict, List, Optional, Tuple
 
+import numpy as np
 from typing_extensions import Literal, TypedDict
 
 from ..blocks import MinecraftBlocks
