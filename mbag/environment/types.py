--- conflicted
+++ resolved
@@ -172,19 +172,12 @@
     def noop_action(cls):
         return cls((MbagAction.NOOP, 0, 0), (1, 1, 1))
 
-<<<<<<< HEAD
-    @property
-    def is_palette(self) -> bool:
-        """Whether this action is on the palette."""
-        return self.block_location[0] == self._world_size[0] - 1
-=======
     def is_palette(self, inf_blocks: bool) -> bool:
         """Returns whether this action is on the palette."""
         # The action can only be on the palette if inf_blocks is False,
         # otherwise the agent does not need to collect blocks and the palette
         # does not exist.
         return (self.block_location[0] == self._world_size[0] - 1) and not inf_blocks
->>>>>>> 082d643e
 
 
 class MbagInfoDict(TypedDict):
