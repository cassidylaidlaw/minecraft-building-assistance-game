--- conflicted
+++ resolved
@@ -1,10 +1,6 @@
 from typing import Dict, List, Optional, Sequence, Set, Tuple, TypeVar, cast
-<<<<<<< HEAD
-=======
 
 import cc3d
-from typing_extensions import Literal
->>>>>>> d609330d
 from numpy.typing import NDArray
 import numpy as np
 import random
