--- conflicted
+++ resolved
@@ -57,20 +57,7 @@
         **{block_name: block_id for block_id, block_name in enumerate(ID2NAME)},
         # Alias names:
         "grass": 2,
-<<<<<<< HEAD
-        "auto": 28,
-        "barrier": 29,
-        "ghost_dirt": 0,
-        "ghost_cobblestone": 0,
-        "ghost_glass": 0,
-        "ghost_log": 0,
-        "ghost_planks": 0,
-        "ghost_stone": 0,
-        "ghost_stonebrick": 0,
-        "ghost_wool": 0,
-=======
         "auto": 255,
->>>>>>> dfb5af69
     }
 
     AIR = NAME2ID["air"]
