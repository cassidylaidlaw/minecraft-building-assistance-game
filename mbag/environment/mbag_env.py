from typing import (
    Dict,
    List,
    Optional,
    TYPE_CHECKING,
    Tuple,
    Type,
    Union,
    Sequence,
    cast,
)
from typing_extensions import Literal, TypedDict
import numpy as np
from gym import spaces
import time
import copy
import random
import logging

from .blocks import MinecraftBlocks
from .types import (
    BlockLocation,
    MbagActionType,
    MbagInventory,
    MbagWorldObsArray,
    WorldLocation,
    MbagAction,
    MbagActionTuple,
    MbagInfoDict,
    MbagObs,
    WorldSize,
    FacingDirection,
    MbagInventoryObs,
    num_world_obs_channels,
    CURRENT_BLOCKS,
    CURRENT_BLOCK_STATES,
    GOAL_BLOCKS,
    GOAL_BLOCK_STATES,
    LAST_INTERACTED,
)
from .goals import ALL_GOAL_GENERATORS
from .goals.goal_generator import GoalGenerator
from .goals.simple import RandomGoalGenerator

if TYPE_CHECKING:
    from .malmo import MalmoObservationDict

logger = logging.getLogger(__name__)


class MalmoConfigDict(TypedDict, total=False):
    use_malmo: bool
    """
    Whether to connect to a real Minecraft instance with Project Malmo.
    """

    player_names: Optional[List[str]]
    """
    Optional list of player names.
    """

    use_spectator: bool
    """
    Adds in a spectator player to observe the game from a 3rd person point of view.
    """

    video_dir: Optional[str]
    """
    Optional directory to record video from the game into.
    """


class RewardsConfigDict(TypedDict, total=False):
    noop: float
    """
    The reward for doing any action which does nothing. This is usually either zero,
    or negative to discourage noops.
    """

    action: float
    """
    The reward for doing any action which is not a noop. This could be negative to
    introduce some cost for acting.
    """

    place_wrong: float
    """
    The reward for placing a block which is not correct, but in a place where a block
    should go. The negative of this is also given for breaking a block which is not
    correct.
    """

    own_reward_prop: float
    """
    A number from 0 to 1. At 0, it gives the normal reward function which takes into
    account all players actions. At 1, it gives only reward for actions that the
    specific player took.
    """

    own_reward_prop_horizon: Optional[int]
    """
    Decay own_reward_prop to 0 over this horizon. This requires calling
    set_global_timestep on the environment to update the global timestep.
    """

    get_resources: float
    """
    A number from 0 to 1. The reward for getting a resource by mining the palette.
    Not sure if strictly necessary.
    """


class AbilitiesConfigDict(TypedDict):
    teleportation: bool
    """
    Whether the agent can teleport or must move block by block
    """

    flying: bool
    """
    Whether the agent can fly or if the agent must be standing on a block at all times
    """

    inf_blocks: bool
    """
    True - agent has infinite blocks to build with
    False - agent must manage resources and inventory
    """


class MbagConfigDict(TypedDict, total=False):
    num_players: int
    horizon: int
    world_size: WorldSize

    # TODO: deprecate tuple version of this
    goal_generator: Union[
        Tuple[Union[Type[GoalGenerator], str], dict], Type[GoalGenerator], str
    ]
    goal_generator_config: dict

    goal_visibility: List[bool]
    """
    List with one boolean for each player, indicating if the player can observe the
    goal.
    """

    timestep_skip: List[int]
    """
    Each element is how often the corresponding player can interact with the
    environment, i.e. 1 means every timestep, 5 means only every 5th timestep.
    """

    malmo: MalmoConfigDict
    """Configuration options for connecting to Minecraft with Project Malmo."""

    rewards: Union[RewardsConfigDict, List[RewardsConfigDict]]
    """
    Configuration options for environment reward, optionally different for each player.
    """

    abilities: AbilitiesConfigDict
    """Configuration for limits placed on the agent (flying, teleportation, inventory, etc...) """


DEFAULT_CONFIG: MbagConfigDict = {
    "num_players": 1,
    "horizon": 50,
    "world_size": (5, 5, 5),
    "goal_generator": RandomGoalGenerator,
    "goal_generator_config": {},
    "goal_visibility": [True, False],
    "timestep_skip": [1] * 10,
    "malmo": {
        "use_malmo": False,
        "player_names": None,
        "use_spectator": False,
        "video_dir": None,
    },
    "rewards": {
        "noop": 0.0,
        "action": 0.0,
        "place_wrong": 0.0,
        "own_reward_prop": 0.0,
        "own_reward_prop_horizon": None,
        "get_resources": 0,
    },
    "abilities": {"teleportation": True, "flying": True, "inf_blocks": True},
}

NO_ONE = 0
CURRENT_PLAYER = 1
OTHER_PLAYER = 2
NO_INTERACTION = -1


class MbagStateDict(TypedDict):
    current_blocks: MinecraftBlocks
    goal_blocks: MinecraftBlocks
    player_locations: List[WorldLocation]
    player_directions: List[FacingDirection]
    player_inventories: List[MbagInventory]
    last_interacted: np.ndarray
    timestep: int


class MbagEnv(object):
    config: MbagConfigDict
    current_blocks: MinecraftBlocks
    goal_blocks: MinecraftBlocks
    player_locations: List[WorldLocation]
    player_directions: List[FacingDirection]
    player_inventories: List[MbagInventory]
    palette_x: int
    last_interacted: np.ndarray
    timestep: int
    global_timestep: int

    BLOCKS_TO_GIVE = 5
    """The number of blocks given in a GIVE_BLOCK action."""

    INVENTORY_NUM_SLOTS = 36
    """The number of stacks of items a player can carry."""

    STACK_SIZE = 64
    """The maximum number of blocks a player can carry in a stack."""

    def __init__(self, config: MbagConfigDict):
        self.config = copy.deepcopy(DEFAULT_CONFIG)
        self.config.update(config)
        if isinstance(self.config["world_size"], list):
            self.config["world_size"] = tuple(self.config["world_size"])

        self.config["malmo"] = copy.deepcopy(DEFAULT_CONFIG["malmo"])
        self.config["malmo"].update(config.get("malmo", {}))
        passed_rewards_config = config.get("rewards", {})

        if isinstance(passed_rewards_config, list):
            rewards_configs = []
            for incomplete_rewards_config in passed_rewards_config:
                rewards_config = copy.deepcopy(DEFAULT_CONFIG["rewards"])
                assert isinstance(rewards_config, dict)
                rewards_config.update(incomplete_rewards_config)
                rewards_configs.append(rewards_config)
            self.config["rewards"] = rewards_configs
        else:
            self.config["rewards"] = copy.deepcopy(DEFAULT_CONFIG["rewards"])
            assert isinstance(self.config["rewards"], dict)
            self.config["rewards"].update(passed_rewards_config)

        if (
            self.config["malmo"]["video_dir"] is not None
            and not self.config["malmo"]["use_spectator"]
        ):
            raise ValueError("Video recording requires using a spectator")

        self.world_obs_shape = (num_world_obs_channels,) + self.config["world_size"]
        self.observation_space = spaces.Tuple(
            (
                spaces.Box(0, 255, self.world_obs_shape, dtype=np.uint8),
                spaces.Box(
                    0,
                    self.INVENTORY_NUM_SLOTS * self.STACK_SIZE,
                    (MinecraftBlocks.NUM_BLOCKS,),
                    dtype=int,
                ),
                spaces.Box(0, self.config["horizon"], (), dtype=np.int32),
            )
        )

        # Actions consist of an (action_type, block_location, block_id) tuple.
        # Not all action types use block_location and block_id. See MbagAction for
        # more details.
        self.action_space = spaces.Tuple(
            (
                spaces.Discrete(MbagAction.NUM_ACTION_TYPES),
                spaces.Discrete(np.prod(self.config["world_size"])),
                spaces.Discrete(MinecraftBlocks.NUM_BLOCKS),
            )
        )

        if isinstance(self.config["goal_generator"], (tuple, list)):
            goal_generator, goal_generator_config = self.config["goal_generator"]
        else:
            goal_generator = self.config["goal_generator"]
            goal_generator_config = {}
        goal_generator_config.update(self.config["goal_generator_config"])
        if isinstance(goal_generator, str):
            goal_generator_class = ALL_GOAL_GENERATORS[goal_generator]
        else:
            goal_generator_class = goal_generator
        self.goal_generator = goal_generator_class(goal_generator_config)

        if not self.config["abilities"]["flying"]:
            raise NotImplementedError("lack of flying ability is not yet implemented")

        if self.config["malmo"]["use_malmo"]:
            from .malmo import MalmoClient

            self.malmo_client = MalmoClient()

        self.global_timestep = 0

    def update_global_timestep(self, global_timestep: int) -> None:
        self.global_timestep = global_timestep

    def reset(self) -> List[MbagObs]:
        """Reset Minecraft environment and return player observations for each player."""
        self.timestep = 0

        self.current_blocks = MinecraftBlocks(self.config["world_size"])
        self.current_blocks.blocks[:, 0, :] = MinecraftBlocks.BEDROCK
        self.current_blocks.blocks[:, 1, :] = MinecraftBlocks.NAME2ID["dirt"]

        self.last_interacted = np.zeros(self.config["world_size"])
        self.last_interacted[:] = NO_INTERACTION

        self.goal_blocks = self._generate_goal()

        self.player_locations = [
            (
                (i % self.config["world_size"][0]) + 0.5,
                2,
                int(i / self.config["world_size"][0]) + 0.5,
            )
            for i in range(self.config["num_players"])
        ]
        self.player_directions = [(0, 0) for _ in range(self.config["num_players"])]
        self.player_inventories = [
            np.zeros((self.INVENTORY_NUM_SLOTS, 2), dtype=np.int32)
            for _ in range(self.config["num_players"])
        ]

        if self.config["malmo"]["use_malmo"]:
            self.malmo_client.start_mission(
                self.config, self.current_blocks, self.goal_blocks
            )
            time.sleep(1)  # Wait a second for the environment to load.

            # Make all players fly.
            for player_index in range(self.config["num_players"]):
                for _ in range(2):
                    self.malmo_client.send_command(player_index, "jump 1")
                    time.sleep(0.1)
                    self.malmo_client.send_command(player_index, "jump 0")
                    time.sleep(0.1)
                self.malmo_client.send_command(
                    player_index,
                    "tp " + " ".join(map(str, self.player_locations[player_index])),
                )

        if not self.config["abilities"]["inf_blocks"]:
            self._copy_palette_from_goal()

        if self.config["malmo"]["use_malmo"]:
            # Let everything load in Malmo.
            time.sleep(self.malmo_client.ACTION_DELAY)

        return [
            self._get_player_obs(player_index)
            for player_index in range(self.config["num_players"])
        ]

    def step(
        self, action_tuples: List[MbagActionTuple]
    ) -> Tuple[List[MbagObs], List[float], List[bool], List[MbagInfoDict]]:
        assert (
            len(action_tuples) == self.config["num_players"]
        ), "Wrong number of actions."

        reward: float = 0
        own_rewards: List[float] = []
        infos: List[MbagInfoDict] = []

        for player_index, player_action_tuple in enumerate(action_tuples):
            # For each player, if they are acting this timestep, step the player,
            # otherwise execute NOOP.
            if self.timestep % self.config["timestep_skip"][player_index] == 0:
                player_reward, player_info = self._step_player(
                    player_index, player_action_tuple
                )
            else:
                player_reward, player_info = self._step_player(
                    player_index,
                    (MbagAction.NOOP, 0, 0),
                )
            reward += player_reward
            own_rewards.append(player_reward)
            infos.append(player_info)

        self.timestep += 1

        if self.config["malmo"]["use_malmo"]:
            time.sleep(self.malmo_client.ACTION_DELAY)
            self._update_state_from_malmo()
        obs = [
            self._get_player_obs(player_index)
            for player_index in range(self.config["num_players"])
        ]
        rewards = [
            self._get_player_reward(player_index, reward, own_reward)
            for player_index, own_reward in enumerate(own_rewards)
        ]
        dones = [self._done()] * self.config["num_players"]

        if dones[0] and self.config["malmo"]["use_malmo"]:
            # Wait for a second for the final block to place and then end mission.
            time.sleep(1)
            self.malmo_client.end_mission()

        return obs, rewards, dones, infos

    def _generate_goal(self) -> MinecraftBlocks:
        # Generate a goal with buffer of at least 1 on the sides and bottom.
        world_size = self.config["world_size"]

        goal_size = (world_size[0] - 2, world_size[1] - 1, world_size[2] - 2)
        if self.config["abilities"]["inf_blocks"]:
            self.palette_x = -1
        else:
            goal_size = (world_size[0] - 3, world_size[1] - 1, world_size[2] - 2)
            self.palette_x = world_size[0] - 1

        small_goal = self.goal_generator.generate_goal(goal_size)

        goal = self.current_blocks.copy()

        if self.config["abilities"]["inf_blocks"]:
            goal.blocks[1:-1, 1:, 1:-1] = small_goal.blocks
            goal.block_states[1:-1, 1:, 1:-1] = small_goal.block_states
        else:
            goal.blocks[1:-2, 1:, 1:-1] = small_goal.blocks
            goal.block_states[1:-2, 1:, 1:-1] = small_goal.block_states

            for index, block in enumerate(MinecraftBlocks.PLACEABLE_BLOCK_IDS):
                if index >= world_size[2]:
                    break
                goal.blocks[self.palette_x, 2, index] = block
                goal.block_states[self.palette_x, 2, index] = 0

        # logger.debug(goal.blocks)
        return goal

    def _copy_palette_from_goal(self):
        # Copy over the palette from the goal generator.
        self.current_blocks.blocks[self.palette_x] = self.goal_blocks.blocks[
            self.palette_x
        ]
        self.current_blocks.block_states[
            self.palette_x
        ] = self.goal_blocks.block_states[self.palette_x]

        # Sync with Malmo.
        if self.config["malmo"]["use_malmo"]:
            width, height, depth = self.config["world_size"]
            goal_palette_x = self.palette_x + width + 1
            self.malmo_client.send_command(
                0,
                f"chat /clone {goal_palette_x} 0 0 "
                f"{goal_palette_x} {height - 1} {depth - 1} "
                f"{self.palette_x} 0 0",
            )

    def _step_player(
        self, player_index: int, action_tuple: MbagActionTuple
    ) -> Tuple[float, MbagInfoDict]:
        action = MbagAction(action_tuple, self.config["world_size"])
        reward: float = 0

        noop: bool = True
        # marks if an action 'correct' meaning it directly contributed to the goal
        action_correct: bool = False

        if action.action_type == MbagAction.NOOP:
            pass
        elif action.action_type in [MbagAction.PLACE_BLOCK, MbagAction.BREAK_BLOCK]:
            prev_block = self.current_blocks[action.block_location]
            prev_inventory_obs = self._get_inventory_obs(player_index)
            noop = not self._handle_place_break(player_index, action)

            # Calculate reward based on progress towards goal.
            if (
                action.action_type == MbagAction.BREAK_BLOCK
                and action.block_location[0] == self.palette_x
            ):
                # TODO: shouldn't we check if the user actually broke the block?
                # might be worth adding a test to make sure the reward only comes
                # through if they did
                new_inventory_obs = self._get_inventory_obs(player_index)
                reward += (
                    np.count_nonzero(new_inventory_obs)
                    - np.count_nonzero(prev_inventory_obs)
                ) * self._get_reward_config_for_player(player_index)["get_resources"]
            else:
                new_block = self.current_blocks[action.block_location]
                goal_block = self.goal_blocks[action.block_location]
                prev_goal_similarity = self._get_goal_similarity(
                    prev_block,
                    goal_block,
                    partial_credit=True,
                    player_index=player_index,
                )
                new_goal_similarity = self._get_goal_similarity(
                    new_block,
                    goal_block,
                    partial_credit=True,
                    player_index=player_index,
                )
                reward += new_goal_similarity - prev_goal_similarity
        elif (
            action.action_type in MbagAction.MOVE_ACTION_TYPES
            and not self.config["abilities"]["teleportation"]
        ):
            noop = not self._handle_move(player_index, action.action_type)
        elif (
            action.action_type == MbagAction.GIVE_BLOCK
            and not self.config["abilities"]["inf_blocks"]
        ):
            noop = 0 == self._handle_give_block(
                player_index, action.block_id, action.block_location
            )

        if noop:
            reward += self._get_reward_config_for_player(player_index)["noop"]
        else:
            reward += self._get_reward_config_for_player(player_index)["action"]

        if not self.config["abilities"]["inf_blocks"]:
            self._copy_palette_from_goal()

        info: MbagInfoDict = {
            "goal_similarity": self._get_goal_similarity(
                self.current_blocks[:],
                self.goal_blocks[:],
            ).sum(),
            "own_reward": reward,
            "own_reward_prop": self._get_own_reward_prop(player_index),
            "action_type": action.action_type if not noop else MbagAction.NOOP,
        }

        return reward, info

    def _handle_place_break(self, player_index: int, action: MbagAction) -> bool:
        prev_block = self.current_blocks[action.block_location]
        inventory_slot = 0

        if (
            not self.config["abilities"]["inf_blocks"]
            and action.action_type == MbagAction.PLACE_BLOCK
        ):
            inventory_slot = self._try_take_player_block(
                action.block_id, player_index, False
            )

        if inventory_slot < 0:
            return False

        # Try to place or break a block
        if self.config["abilities"]["teleportation"]:
            place_break_result = self.current_blocks.try_break_place(
                cast(Literal[1, 2], action.action_type),
                action.block_location,
                action.block_id,
            )
        else:
            if self._collides_with_players(action.block_location, player_index):
                place_break_result = None
            else:
                place_break_result = self.current_blocks.try_break_place(
                    cast(Literal[1, 2], action.action_type),
                    action.block_location,
                    action.block_id,
                    player_location=self.player_locations[player_index],
                    other_player_locations=self.player_locations[:player_index]
                    + self.player_locations[player_index + 1 :],
                )

        if place_break_result is None:
            return False

        if self.config["abilities"]["teleportation"]:
            self.player_locations[player_index] = (
                place_break_result[0][0],
                place_break_result[0][1],
                place_break_result[0][2],
            )

        self.last_interacted[action.block_location] = player_index

        if self.config["malmo"]["use_malmo"]:
            player_location, click_location = place_break_result

            if self.config["abilities"]["teleportation"]:
                self.malmo_client.send_command(
                    player_index,
                    "tp " + " ".join(map(str, player_location)),
                )

            viewpoint = np.array(player_location)
            viewpoint[1] += 1.6
            delta = np.array(click_location) - viewpoint
            delta /= np.sqrt((delta**2).sum())
            yaw = np.rad2deg(np.arctan2(-delta[0], delta[2]))
            pitch = np.rad2deg(-np.arcsin(delta[1]))
            self.malmo_client.send_command(player_index, f"setYaw {yaw}")
            self.malmo_client.send_command(player_index, f"setPitch {pitch}")
            self.player_directions[player_index] = (yaw, pitch)

            if action.action_type == MbagAction.PLACE_BLOCK:
                if self.config["abilities"]["inf_blocks"]:
                    self.malmo_client.send_command(
                        player_index,
                        f"swapInventoryItems 0 {action.block_id}",
                    )
                    hotbar_slot = 0
                else:
                    player_inventory = self.player_inventories[player_index]
                    if inventory_slot < 9:
                        hotbar_slot = inventory_slot
                    else:
                        # Block is not in hotbar, need to swap it in.
                        hotbar_slot = random.randrange(9)
                        self.malmo_client.send_command(
                            player_index,
                            f"swapInventoryItems {hotbar_slot} {inventory_slot}",
                        )
                        (
                            player_inventory[hotbar_slot],
                            player_inventory[inventory_slot],
                        ) = (
                            player_inventory[inventory_slot].copy(),
                            player_inventory[hotbar_slot].copy(),
                        )

                self.malmo_client.send_command(
                    player_index, f"hotbar.{hotbar_slot + 1} 1"
                )
                self.malmo_client.send_command(
                    player_index, f"hotbar.{hotbar_slot + 1} 0"
                )
                time.sleep(0.1)  # Give time to swap item to hand and teleport.
                self.malmo_client.send_command(player_index, "use 1")
                time.sleep(0.1)  # Give time to place block.
                if self.config["abilities"]["inf_blocks"]:
                    self.malmo_client.send_command(
                        player_index,
                        f"swapInventoryItems 0 {action.block_id}",
                    )
            else:
                time.sleep(0.1)  # Give time to teleport.
                self.malmo_client.send_command(player_index, "attack 1")

        if not self.config["abilities"]["inf_blocks"]:
            if action.action_type == MbagAction.BREAK_BLOCK:
                # Give the block to the player. It looks like Malmo
                # automatically gives broken blocks to the player
                # so we pass give_in_malmo=False.

                # Not necessarily. In Minecraft broken block entities have random momentum so
                # sometimes the block will not be given to the player.
                self._try_give_player_block(
                    int(prev_block[0]), player_index, give_in_malmo=False
                )
            else:
                # Take block from player
                assert (
                    self._try_take_player_block(action.block_id, player_index, True)
                    >= 0
                )
        return True

    def _handle_move(self, player_index: int, action_type: MbagActionType) -> bool:
        """
        Handle a move action.
        Returns whether the action was successful or not
        """

        player_location = self.player_locations[player_index]

        action_mask: Dict[MbagActionType, Tuple[WorldLocation, str]] = {
            MbagAction.MOVE_POS_X: ((1, 0, 0), "moveeast 1"),
            MbagAction.MOVE_NEG_X: ((-1, 0, 0), "movewest 1"),
            MbagAction.MOVE_POS_Y: ((0, 1, 0), "tp"),
            MbagAction.MOVE_NEG_Y: ((0, -1, 0), "tp"),
            MbagAction.MOVE_POS_Z: ((0, 0, 1), "movesouth 1"),
            MbagAction.MOVE_NEG_Z: ((0, 0, -1), "movenorth 1"),
        }
        dx, dy, dz = action_mask[action_type][0]
        new_player_location: WorldLocation = (
            player_location[0] + dx,
            player_location[1] + dy,
            player_location[2] + dz,
        )

        if not self._is_valid_player_space(new_player_location, player_index):
            return False

        player_location = new_player_location
        self.player_locations[player_index] = player_location

        if self.config["malmo"]["use_malmo"]:
            if action_mask[action_type][1] != "tp":
                self.malmo_client.send_command(
                    player_index, action_mask[action_type][1]
                )
            else:
                self.malmo_client.send_command(
                    player_index,
                    "tp " + " ".join(map(str, player_location)),
                )

        return True

    def _handle_give_block(
        self, giver_player_index: int, block_id: int, receiver_location: WorldLocation
    ) -> int:
        """
        Handles giving blocks to a player. Returns how many blocks were given.
        """

        receiver_player_location = (
            receiver_location[0] + 0.5,
            receiver_location[1],
            receiver_location[2] + 0.5,
        )
        logger.debug(self.player_locations)
        logger.debug(receiver_player_location)

        # Check if player can reach the location specified (has to be within one block
        # in all directions).
        gx, gy, gz = self.player_locations[giver_player_index]
        rx, ry, rz = receiver_player_location
        if not self.config["abilities"]["teleportation"] and (
            abs(gx - rx) > 1 or abs(gy - ry) > 1 or abs(gz - rz) > 1
        ):
            return 0

        logger.debug("Finding player index")
        # Find player index at the location specified
        try:
            receiver_player_index = self.player_locations.index(
                receiver_player_location
            )
        except ValueError:
            return 0

        logger.debug(self.player_inventories[giver_player_index])
        # Give the blocks
        for block_index in range(self.BLOCKS_TO_GIVE):
            success = False
            inventory_taken = self._try_take_player_block(
                block_id, giver_player_index, True
            )
<<<<<<< HEAD
            if inventory_taken >= 0:
                success = self._try_give_player_block(
                    block_id, receiver_player_index, True
=======
            reward = new_goal_similarity - prev_goal_similarity
            action_correct = (
                action.action_type == MbagAction.PLACE_BLOCK and reward > 0
            ) or (action.action_type == MbagAction.BREAK_BLOCK and reward >= 0)
        elif action.action_type in [
            MbagAction.MOVE_POS_X,
            MbagAction.MOVE_NEG_X,
            MbagAction.MOVE_POS_Y,
            MbagAction.MOVE_NEG_Y,
            MbagAction.MOVE_POS_Z,
            MbagAction.MOVE_NEG_Z,
        ]:
            if not self.config["abilities"]["teleportation"]:
                noop = False

                player_location = self.player_locations[player_index]

                action_mask: Dict[MbagActionType, Tuple[WorldLocation, str]] = {
                    MbagAction.MOVE_POS_X: ((1, 0, 0), "moveeast 1"),
                    MbagAction.MOVE_NEG_X: ((-1, 0, 0), "movewest 1"),
                    MbagAction.MOVE_POS_Y: ((0, 1, 0), "tp"),
                    MbagAction.MOVE_NEG_Y: ((0, -1, 0), "tp"),
                    MbagAction.MOVE_POS_Z: ((0, 0, 1), "movesouth 1"),
                    MbagAction.MOVE_NEG_Z: ((0, 0, -1), "movenorth 1"),
                }
                dx, dy, dz = action_mask[action.action_type][0]
                new_player_location: WorldLocation = (
                    player_location[0] + dx,
                    player_location[1] + dy,
                    player_location[2] + dz,
>>>>>>> 1e96d435
                )

            if not success:
                return block_index
        logger.debug("Successfully gave block to player")
        logger.debug(self.player_inventories[giver_player_index])

        return self.BLOCKS_TO_GIVE

    def _try_give_player_block(
        self, block_id: int, player_index: int, give_in_malmo: bool = True
    ) -> bool:
        """
        Attempts to give player_index one block of block_id
        Returns a boolean whether the give was successful
        """
        selected_slot = -1

        # Find an appropriate slot
        player_inventory = self.player_inventories[player_index]
        matching_inventory_slots = np.where(
            (player_inventory[:, 0] == block_id)
            & (player_inventory[:, 1] < self.STACK_SIZE)
            & (player_inventory[:, 1] > 0)
        )[0]

        if matching_inventory_slots.size > 0:
            selected_slot = matching_inventory_slots[0]
        else:
            empty_inventory_slots = np.where(player_inventory[:, 1] == 0)[0]
            if empty_inventory_slots.size > 0:
                selected_slot = empty_inventory_slots[0]

<<<<<<< HEAD
        if selected_slot == -1:
            return False
=======
        info: MbagInfoDict = {
            "goal_similarity": self._get_goal_similarity(
                self.current_blocks[:],
                self.goal_blocks[:],
            ).sum(),
            "own_reward": reward,
            "own_reward_prop": self._get_own_reward_prop(player_index),
            "action_type": action.action_type if not noop else MbagAction.NOOP,
            "action_correct": action_correct and not noop,
        }
>>>>>>> 1e96d435

        # Give the inventory item
        player_inventory[selected_slot, 0] = block_id
        player_inventory[selected_slot, 1] += 1

        if self.config["malmo"]["use_malmo"] and give_in_malmo:
            player_name = self.malmo_client.get_player_name(player_index, self.config)
            block_name = MinecraftBlocks.ID2NAME[block_id]
            self.malmo_client.send_command(
                player_index, f"chat /give {player_name} {block_name}"
            )

        return True

    def _get_inventory_obs(self, player_index: int) -> MbagInventoryObs:
        """
        Gets the array representation of the given player's inventory.
        """

        player_inventory = self.player_inventories[player_index]
        inventory_obs: MbagInventoryObs = np.zeros(
            MinecraftBlocks.NUM_BLOCKS, dtype=int
        )  # 10 total blocks
        for i in range(player_inventory.shape[0]):
            inventory_obs[player_inventory[i][0]] += player_inventory[i][1]

        return inventory_obs

    def _try_take_player_block(
        self, block_id: int, player_index: int, take: bool
    ) -> int:
        """
        Attempts to take from player_index one block of block_id
        Returns the inventory slot that was decremented, or -1 on a failure.
        """
        selected_slot = -1

        # Find an appropriate slot
        player_inventory = self.player_inventories[player_index]

        matching_inventory_slots = np.where(
            (player_inventory[:, 0] == block_id) & (player_inventory[:, 1] > 0)
        )[0]
        if matching_inventory_slots.size > 0:
            selected_slot = matching_inventory_slots[0]
        else:
            return -1

        # Decrement the inventory item
        if take:
            player_inventory[selected_slot, 1] -= 1
            if player_inventory[selected_slot, 1] == 0:
                player_inventory[selected_slot, 0] = MinecraftBlocks.AIR

            if self.config["malmo"]["use_malmo"]:
                player_name = self.malmo_client.get_player_name(
                    player_index, self.config
                )
                block_name = MinecraftBlocks.ID2NAME[block_id]

                self.malmo_client.send_command(
                    player_index, f"chat /clear {player_name} {block_name} 0 1"
                )

        return selected_slot

    def _is_valid_player_space(
        self, player_location: WorldLocation, player_index: int
    ) -> bool:
        """
        Check to see if the player is able to place a block from their current position.
        """

        proposed_block: BlockLocation = (
            int(np.floor(player_location[0])),
            int(np.floor(player_location[1])),
            int(np.floor(player_location[2])),
        )
        # Check if block is out of bounds.
        for i in range(3):
            if (
                proposed_block[i] < 0
                or proposed_block[i] >= self.config["world_size"][i]
            ):
                return False

        if not self.current_blocks.blocks[proposed_block] == MinecraftBlocks.AIR:
            return False

        if proposed_block[1] < self.config["world_size"][1] - 1:
            if (
                not self.current_blocks.blocks[
                    proposed_block[0], proposed_block[1] + 1, proposed_block[2]
                ]
                == MinecraftBlocks.AIR
            ):
                return False

        return not self._collides_with_players(proposed_block, player_index)

    def _collides_with_players(self, proposed_block, player_id: int) -> bool:
        for i in range(len(self.player_locations)):

            if i == player_id:
                continue

            player = self.player_locations[i]
            if (
                proposed_block[0] == player[0] - 0.5
                and proposed_block[2] == player[2] - 0.5
                and (proposed_block[1] in (player[1] - 1, player[1], player[1] + 1))
            ):
                return True

        return False

    def _get_goal_similarity(
        self,
        current_block: Tuple[np.ndarray, np.ndarray],
        goal_block: Tuple[np.ndarray, np.ndarray],
        partial_credit: bool = False,
        player_index: Optional[int] = None,
    ):
        """
        Get the similarity between this block and the goal block, used to calculate
        the reward. The reward is the different between this value before and after the
        player's action.
        """

        current_block_id, current_block_state = current_block
        goal_block_id, goal_block_state = goal_block

        similarity = np.zeros_like(current_block_id, dtype=float)
        if partial_credit:
            # Give partial credit for placing the wrong block type.
            assert player_index is not None
            similarity[
                (goal_block_id != MinecraftBlocks.AIR)
                & (current_block_id != MinecraftBlocks.AIR)
            ] = self._get_reward_config_for_player(player_index)["place_wrong"]
        similarity[goal_block_id == current_block_id] = 1
        return similarity

    def _get_player_obs(self, player_index: int) -> MbagObs:
        world_obs = np.zeros(self.world_obs_shape, np.uint8)
        world_obs[CURRENT_BLOCKS] = self.current_blocks.blocks
        world_obs[CURRENT_BLOCK_STATES] = self.current_blocks.block_states
        if self.config["goal_visibility"][player_index]:
            world_obs[GOAL_BLOCKS] = self.goal_blocks.blocks
            world_obs[GOAL_BLOCK_STATES] = self.goal_blocks.block_states

        # Add locations to the observation if the locations are actually meaningful
        # (i.e., if players do not have teleportation abilities).
        if not self.config["abilities"]["teleportation"]:
            # Current player location is marked with 1 in the observation.
            self._add_player_location_to_world_obs(
                world_obs, self.player_locations[player_index], CURRENT_PLAYER
            )
            # Now other player locations are marked starting with 2.
            for other_player_index, other_player_location in enumerate(
                self.player_locations[:player_index]
                + self.player_locations[player_index + 1 :]
            ):
                self._add_player_location_to_world_obs(
                    world_obs, other_player_location, other_player_index + OTHER_PLAYER
                )

        f = np.vectorize(self._observation_from_player_perspective)
        world_obs[LAST_INTERACTED] = f(self.last_interacted, player_index)

        return (
            world_obs,
            self._get_inventory_obs(player_index),
            np.array(self.timestep, dtype=np.int32),
        )

    def _add_player_location_to_world_obs(
        self, world_obs: MbagWorldObsArray, player_location: WorldLocation, marker: int
    ):
        x, y_feet, z = player_location
        x, y_feet, z = int(np.floor(x)), int(np.floor(y_feet)), int(np.floor(z))
        for y in (
            [y_feet, y_feet + 1]
            if y_feet + 1 < self.config["world_size"][1]
            else [y_feet]
        ):
            assert world_obs[4, x, y, z] == 0, "players are overlapping"
            world_obs[4, x, y, z] = marker

    def _observation_from_player_perspective(self, x: Optional[int], player_index: int):
        if x == NO_INTERACTION:
            return NO_ONE
        elif player_index == x:
            return CURRENT_PLAYER
        else:
            return player_index + OTHER_PLAYER

    def _get_reward_config_for_player(self, player_index: int) -> RewardsConfigDict:
        if isinstance(self.config["rewards"], list):
            return self.config["rewards"][player_index]
        else:
            return self.config["rewards"]

    def _get_own_reward_prop(self, player_index: int) -> float:
        reward_config = self._get_reward_config_for_player(player_index)
        own_reward_prop = reward_config["own_reward_prop"]
        own_reward_prop_horizon = reward_config["own_reward_prop_horizon"]
        if own_reward_prop_horizon is not None:
            own_reward_prop *= max(
                1 - self.global_timestep / own_reward_prop_horizon, 0
            )
        return own_reward_prop

    def _get_player_reward(
        self, player_index: int, reward: float, own_reward: float
    ) -> float:
        own_reward_prop = self._get_own_reward_prop(player_index)
        return own_reward_prop * own_reward + (1 - own_reward_prop) * reward

    def _update_state_from_malmo(self):
        malmo_state = self.malmo_client.get_observation(0)
        if malmo_state is None:
            return

        malmo_blocks = MinecraftBlocks.from_malmo_grid(
            self.config["world_size"], malmo_state["world"]
        )
        malmo_goal = MinecraftBlocks.from_malmo_grid(
            self.config["world_size"], malmo_state["goal"]
        )

        location: BlockLocation
        for location in cast(
            Sequence[BlockLocation],
            map(tuple, np.argwhere(malmo_blocks.blocks != self.current_blocks.blocks)),
        ):
            logger.warning(
                f"block discrepancy at {location}: "
                "expected "
                f"{MinecraftBlocks.ID2NAME[self.current_blocks.blocks[location]]} "
                f"but received "
                f"{MinecraftBlocks.ID2NAME[malmo_blocks.blocks[location]]} "
                "from Malmo"
            )
        for location in cast(
            Sequence[BlockLocation],
            map(tuple, np.argwhere(malmo_goal.blocks != self.goal_blocks.blocks)),
        ):
            logger.error(
                f"goal discrepancy at {location}: "
                "expected "
                f"{MinecraftBlocks.ID2NAME[self.goal_blocks.blocks[location]]} "
                f"but received {MinecraftBlocks.ID2NAME[malmo_goal.blocks[location]]} "
                "from Malmo"
            )

        for player_index in range(self.config["num_players"]):
            malmo_player_state: Optional[MalmoObservationDict]
            if player_index == 0:
                malmo_player_state = malmo_state
            else:
                malmo_player_state = self.malmo_client.get_observation(player_index)
            if malmo_player_state is None:
                continue

            malmo_inventory: MbagInventory = np.array(
                [
                    [
                        MinecraftBlocks.NAME2ID[
                            malmo_player_state[f"InventorySlot_{slot}_item"]  # type: ignore
                        ],
                        malmo_player_state[f"InventorySlot_{slot}_size"],  # type: ignore
                    ]
                    for slot in range(self.INVENTORY_NUM_SLOTS)
                ]
            )
            if self.config["abilities"]["inf_blocks"]:
                # Make sure inventory is organized as expected.
                for block_id in MinecraftBlocks.PLACEABLE_BLOCK_IDS:
                    if malmo_inventory[block_id, 0] != block_id:
                        logger.warning(
                            f"inventory discrepancy at slot {block_id}: "
                            f"expected {MinecraftBlocks.ID2NAME[block_id]} "
                            "but received "
                            f"{MinecraftBlocks.ID2NAME[malmo_inventory[block_id, 0]]} "
                            "from Malmo"
                        )
                        swap_slot = malmo_inventory[:, 0].tolist().index(block_id)
                        self.malmo_client.send_command(
                            player_index, f"swapInventoryItems {block_id} {swap_slot}"
                        )
                        time.sleep(0.1)
            else:
                # Make sure inventory in Malmo matches up with what's in our inventory.
                player_inventory = self.player_inventories[player_index]
                for slot in np.nonzero(
                    np.any(malmo_inventory != player_inventory, axis=1)
                )[0]:
                    logger.warning(
                        f"inventory discrepancy at slot {slot}: "
                        f"expected {player_inventory[slot, 1]} x "
                        f"{MinecraftBlocks.ID2NAME[player_inventory[slot, 0]]} "
                        f"but received {malmo_inventory[slot, 1]} x "
                        f"{MinecraftBlocks.ID2NAME[malmo_inventory[slot, 0]]} "
                        "from Malmo"
                    )
                    player_inventory[slot] = malmo_inventory[slot]

            if not self.config["abilities"]["teleportation"]:
                # Make sure position is as expected.
                malmo_location = (
                    malmo_player_state["XPos"],
                    malmo_player_state["YPos"],
                    malmo_player_state["ZPos"],
                )
                if any(
                    abs(malmo_coord - stored_coord) > 1e-4
                    for malmo_coord, stored_coord in zip(
                        malmo_location, self.player_locations[player_index]
                    )
                ):
                    logger.warning(
                        f"location discrepancy for player {player_index}: "
                        f"expected {self.player_locations[player_index]} but received "
                        f"{malmo_location} from Malmo"
                    )
                    self.player_locations[player_index] = malmo_location

        self.current_blocks.blocks = malmo_blocks.blocks

    def _done(self) -> bool:
        return (
            self.timestep >= self.config["horizon"]
            or self.current_blocks == self.goal_blocks
        )

    def get_state(self) -> MbagStateDict:
        return {
            "current_blocks": self.current_blocks.copy(),
            "goal_blocks": self.goal_blocks.copy(),
            "player_locations": list(self.player_locations),
            "player_directions": list(self.player_directions),
            "player_inventories": [
                inventory.copy() for inventory in self.player_inventories
            ],
            "last_interacted": self.last_interacted.copy(),
            "timestep": self.timestep,
        }

    def set_state_no_obs(self, state: MbagStateDict) -> None:
        self.current_blocks = state["current_blocks"].copy()
        self.goal_blocks = state["goal_blocks"].copy()
        self.player_locations = list(state["player_locations"])
        self.player_directions = list(state["player_directions"])
        self.player_inventories = [
            inventory.copy() for inventory in state["player_inventories"]
        ]
        self.last_interacted = state["last_interacted"].copy()
        self.timestep = state["timestep"]

    def set_state(self, state: MbagStateDict) -> List[MbagObs]:
        self.set_state_no_obs(state)

        return [
            self._get_player_obs(player_index)
            for player_index in range(self.config["num_players"])
        ]<|MERGE_RESOLUTION|>--- conflicted
+++ resolved
@@ -507,6 +507,9 @@
                     player_index=player_index,
                 )
                 reward += new_goal_similarity - prev_goal_similarity
+                action_correct = (
+                    action.action_type == MbagAction.PLACE_BLOCK and reward > 0
+                ) or (action.action_type == MbagAction.BREAK_BLOCK and reward >= 0)
         elif (
             action.action_type in MbagAction.MOVE_ACTION_TYPES
             and not self.config["abilities"]["teleportation"]
@@ -536,6 +539,7 @@
             "own_reward": reward,
             "own_reward_prop": self._get_own_reward_prop(player_index),
             "action_type": action.action_type if not noop else MbagAction.NOOP,
+            "action_correct": action_correct and not noop,
         }
 
         return reward, info
@@ -751,42 +755,9 @@
             inventory_taken = self._try_take_player_block(
                 block_id, giver_player_index, True
             )
-<<<<<<< HEAD
             if inventory_taken >= 0:
                 success = self._try_give_player_block(
                     block_id, receiver_player_index, True
-=======
-            reward = new_goal_similarity - prev_goal_similarity
-            action_correct = (
-                action.action_type == MbagAction.PLACE_BLOCK and reward > 0
-            ) or (action.action_type == MbagAction.BREAK_BLOCK and reward >= 0)
-        elif action.action_type in [
-            MbagAction.MOVE_POS_X,
-            MbagAction.MOVE_NEG_X,
-            MbagAction.MOVE_POS_Y,
-            MbagAction.MOVE_NEG_Y,
-            MbagAction.MOVE_POS_Z,
-            MbagAction.MOVE_NEG_Z,
-        ]:
-            if not self.config["abilities"]["teleportation"]:
-                noop = False
-
-                player_location = self.player_locations[player_index]
-
-                action_mask: Dict[MbagActionType, Tuple[WorldLocation, str]] = {
-                    MbagAction.MOVE_POS_X: ((1, 0, 0), "moveeast 1"),
-                    MbagAction.MOVE_NEG_X: ((-1, 0, 0), "movewest 1"),
-                    MbagAction.MOVE_POS_Y: ((0, 1, 0), "tp"),
-                    MbagAction.MOVE_NEG_Y: ((0, -1, 0), "tp"),
-                    MbagAction.MOVE_POS_Z: ((0, 0, 1), "movesouth 1"),
-                    MbagAction.MOVE_NEG_Z: ((0, 0, -1), "movenorth 1"),
-                }
-                dx, dy, dz = action_mask[action.action_type][0]
-                new_player_location: WorldLocation = (
-                    player_location[0] + dx,
-                    player_location[1] + dy,
-                    player_location[2] + dz,
->>>>>>> 1e96d435
                 )
 
             if not success:
@@ -820,21 +791,8 @@
             if empty_inventory_slots.size > 0:
                 selected_slot = empty_inventory_slots[0]
 
-<<<<<<< HEAD
         if selected_slot == -1:
             return False
-=======
-        info: MbagInfoDict = {
-            "goal_similarity": self._get_goal_similarity(
-                self.current_blocks[:],
-                self.goal_blocks[:],
-            ).sum(),
-            "own_reward": reward,
-            "own_reward_prop": self._get_own_reward_prop(player_index),
-            "action_type": action.action_type if not noop else MbagAction.NOOP,
-            "action_correct": action_correct and not noop,
-        }
->>>>>>> 1e96d435
 
         # Give the inventory item
         player_inventory[selected_slot, 0] = block_id
