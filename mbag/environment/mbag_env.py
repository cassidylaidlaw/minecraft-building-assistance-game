from typing import (
    Dict,
    List,
    Optional,
    TYPE_CHECKING,
    Tuple,
    Type,
    Union,
    Sequence,
    cast,
)
from typing_extensions import Literal, TypedDict
import numpy as np
from gym import spaces
import time
import copy
import random
import logging

from .blocks import MinecraftBlocks
from .types import (
    BlockLocation,
    MbagActionType,
    MbagInventory,
    MbagWorldObsArray,
    WorldLocation,
    MbagAction,
    MbagActionTuple,
    MbagInfoDict,
    MbagObs,
    WorldSize,
    FacingDirection,
    MbagInventoryObs,
    num_world_obs_channels,
)
from .goals import ALL_GOAL_GENERATORS
from .goals.goal_generator import GoalGenerator
from .goals.simple import RandomGoalGenerator

if TYPE_CHECKING:
    from .malmo import MalmoObservationDict

logger = logging.getLogger(__name__)


class MalmoConfigDict(TypedDict, total=False):
    use_malmo: bool
    """
    Whether to connect to a real Minecraft instance with Project Malmo.
    """

    player_names: Optional[List[str]]
    """
    Optional list of player names.
    """

    use_spectator: bool
    """
    Adds in a spectator player to observe the game from a 3rd person point of view.
    """

    video_dir: Optional[str]
    """
    Optional directory to record video from the game into.
    """


class RewardsConfigDict(TypedDict):
    noop: float
    """
    The reward for doing any action which does nothing. This is usually either zero,
    or negative to discourage noops.
    """

    action: float
    """
    The reward for doing any action which is not a noop. This could be negative to
    introduce some cost for acting.
    """

    place_wrong: float
    """
    The reward for placing a block which is not correct, but in a place where a block
    should go. The negative of this is also given for breaking a block which is not
    correct.
    """

    own_reward_prop: float
    """
    A number from 0 to 1. At 0, it gives the normal reward function which takes into
    account all players actions. At 1, it gives only reward for actions that the
    specific player took.
    """

    own_reward_prop_horizon: Optional[int]
    """
    Decay own_reward_prop to 0 over this horizon. This requires calling
    set_global_timestep on the environment to update the global timestep.
    """

    get_resources: float
    """
    A number from 0 to 1. The reward for getting a resource by mining the palette.
    Not sure if strictly necessary.
    """


class AbilitiesConfigDict(TypedDict):
    teleportation: bool
    """
    Whether the agent can teleport or must move block by block
    """

    flying: bool
    """
    Whether the agent can fly or if the agent must be standing on a block at all times
    """

    inf_blocks: bool
    """
    True - agent has infinite blocks to build with
    False - agent must manage resources and inventory
    """


class MbagConfigDict(TypedDict, total=False):
    num_players: int
    horizon: int
    world_size: WorldSize

    # TODO: deprecate tuple version of this
    goal_generator: Union[
        Tuple[Union[Type[GoalGenerator], str], dict], Type[GoalGenerator], str
    ]
    goal_generator_config: dict

    goal_visibility: List[bool]
    """
    List with one boolean for each player, indicating if the player can observe the
    goal.
    """

    timestep_skip: List[int]
    """
    Each element is how often the corresponding player can interact with the
    environment, i.e. 1 means every timestep, 5 means only every 5th timestep.
    """

    malmo: MalmoConfigDict
    """Configuration options for connecting to Minecraft with Project Malmo."""

    rewards: Union[RewardsConfigDict, List[RewardsConfigDict]]
    """
    Configuration options for environment reward, optionally different for each player.
    """

    abilities: AbilitiesConfigDict
    """Configuration for limits placed on the agent (flying, teleportation, inventory, etc...) """


DEFAULT_CONFIG: MbagConfigDict = {
    "num_players": 1,
    "horizon": 50,
    "world_size": (5, 5, 5),
    "goal_generator": RandomGoalGenerator,
    "goal_generator_config": {},
    "goal_visibility": [True, False],
    "timestep_skip": [1, 1],
    "malmo": {
        "use_malmo": False,
        "player_names": None,
        "use_spectator": False,
        "video_dir": None,
    },
    "rewards": {
        "noop": 0.0,
        "action": 0.0,
        "place_wrong": 0.0,
        "own_reward_prop": 0.0,
        "own_reward_prop_horizon": None,
        "get_resources": 0,
    },
    "abilities": {"teleportation": True, "flying": True, "inf_blocks": True},
}


class MbagEnv(object):
    config: MbagConfigDict
    current_blocks: MinecraftBlocks
    goal_blocks: MinecraftBlocks
    player_locations: List[WorldLocation]
    player_directions: List[FacingDirection]
    player_inventories: List[MbagInventory]
    player_selected_hotbars: List[int]
    palette_x: int
    timestep: int
    global_timestep: int

    BLOCKS_TO_GIVE = 5
    """The number of blocks given in a GIVE_BLOCK action."""

    INVENTORY_NUM_SLOTS = 36
    """The number of stacks of items a player can carry."""

    STACK_SIZE = 64
    """The maximum number of blocks a player can carry in a stack."""

    def __init__(self, config: MbagConfigDict):
        self.config = copy.deepcopy(DEFAULT_CONFIG)
        self.config.update(config)
        if isinstance(self.config["world_size"], list):
            self.config["world_size"] = tuple(self.config["world_size"])

        self.config["malmo"] = copy.deepcopy(DEFAULT_CONFIG["malmo"])
        self.config["malmo"].update(config.get("malmo", {}))

        if (
            self.config["malmo"]["video_dir"] is not None
            and not self.config["malmo"]["use_spectator"]
        ):
            raise ValueError("Video recording requires using a spectator")

        self.world_obs_shape = (num_world_obs_channels,) + self.config["world_size"]
        self.observation_space = spaces.Tuple(
            (
                spaces.Box(0, 255, self.world_obs_shape, dtype=np.uint8),
                spaces.Box(
                    0,
                    self.INVENTORY_NUM_SLOTS * self.STACK_SIZE,
                    (MinecraftBlocks.NUM_BLOCKS,),
                    dtype=int,
                ),
            )
        )
        self.palette_x = self.config["world_size"][0] - 2
        self.player_locations = [(0, 2, 0) for _ in range(self.config["num_players"])]
        self.player_directions = [(0, 0) for _ in range(self.config["num_players"])]
        self.player_inventories = [
            np.zeros((self.INVENTORY_NUM_SLOTS, 2), dtype=np.int32)
            for _ in range(self.config["num_players"])
        ]
        self.player_selected_hotbars = [0 for _ in range(self.config["num_players"])]

        # Actions consist of an (action_type, block_location, block_id) tuple.
        # Not all action types use block_location and block_id. See MbagAction for
        # more details.
        self.action_space = spaces.Tuple(
            (
                spaces.Discrete(MbagAction.NUM_ACTION_TYPES),
                spaces.Discrete(np.prod(self.config["world_size"])),
                spaces.Discrete(MinecraftBlocks.NUM_BLOCKS),
            )
        )

        if isinstance(self.config["goal_generator"], (tuple, list)):
            goal_generator, goal_generator_config = self.config["goal_generator"]
        else:
            goal_generator = self.config["goal_generator"]
            goal_generator_config = {}
        goal_generator_config.update(self.config["goal_generator_config"])
        if isinstance(goal_generator, str):
            goal_generator_class = ALL_GOAL_GENERATORS[goal_generator]
        else:
            goal_generator_class = goal_generator
        self.goal_generator = goal_generator_class(goal_generator_config)

        if not self.config["abilities"]["flying"]:
            raise NotImplementedError("lack of flying ability is not yet implemented")

        if self.config["malmo"]["use_malmo"]:
            from .malmo import MalmoClient

            self.malmo_client = MalmoClient()

        self.global_timestep = 0

    def update_global_timestep(self, global_timestep: int) -> None:
        self.global_timestep = global_timestep

    def reset(self) -> List[MbagObs]:
        self.timestep = 0

        self.current_blocks = MinecraftBlocks(self.config["world_size"])
        self.current_blocks.blocks[:, 0, :] = MinecraftBlocks.BEDROCK
        self.current_blocks.blocks[:, 1, :] = MinecraftBlocks.NAME2ID["dirt"]

        self.goal_blocks = self._generate_goal()

        self.player_locations = [
            (
                (i % self.config["world_size"][0]) + 0.5,
                2,
                int(i / self.config["world_size"][0]) + 0.5,
            )
            for i in range(self.config["num_players"])
        ]

        if self.config["malmo"]["use_malmo"]:
            self.malmo_client.start_mission(
                self.config, self.current_blocks, self.goal_blocks
            )
            time.sleep(1)  # Wait a second for the environment to load.

            # Make all players fly.
            for player_index in range(self.config["num_players"]):
                for _ in range(2):
                    self.malmo_client.send_command(player_index, "jump 1")
                    time.sleep(0.1)
                    self.malmo_client.send_command(player_index, "jump 0")
                    time.sleep(0.1)
                self.malmo_client.send_command(
                    player_index,
                    "tp " + " ".join(map(str, self.player_locations[player_index])),
                )

        if not self.config["abilities"]["inf_blocks"]:
            self._copy_palette_from_goal()

        if self.config["malmo"]["use_malmo"]:
            # Let everything load in Malmo.
            time.sleep(self.malmo_client.ACTION_DELAY)

        return [
            self._get_player_obs(player_index)
            for player_index in range(self.config["num_players"])
        ]

    def step(
        self, action_tuples: List[MbagActionTuple]
    ) -> Tuple[List[MbagObs], List[float], List[bool], List[MbagInfoDict]]:
        assert (
            len(action_tuples) == self.config["num_players"]
        ), "Wrong number of actions."

        reward: float = 0
        own_rewards: List[float] = []
        infos: List[MbagInfoDict] = []

        for player_index, player_action_tuple in enumerate(action_tuples):
            if self.timestep % self.config["timestep_skip"][player_index] == 0:
                player_reward, player_info = self._step_player(
                    player_index, player_action_tuple
                )
            else:
                player_reward, player_info = self._step_player(
                    player_index,
                    (MbagAction.NOOP, 0, 0),
                )
            reward += player_reward
            own_rewards.append(player_reward)
            infos.append(player_info)

        self.timestep += 1

        if self.config["malmo"]["use_malmo"]:
            time.sleep(self.malmo_client.ACTION_DELAY)
            self._update_state_from_malmo()

        obs = [
            self._get_player_obs(player_index)
            for player_index in range(self.config["num_players"])
        ]
        rewards = [
            self._get_player_reward(player_index, reward, own_reward)
            for player_index, own_reward in enumerate(own_rewards)
        ]
        dones = [self._done()] * self.config["num_players"]

        if dones[0] and self.config["malmo"]["use_malmo"]:
            # Wait for a second for the final block to place and then end mission.
            time.sleep(1)
            self.malmo_client.end_mission()

        return obs, rewards, dones, infos

    def _generate_goal(self) -> MinecraftBlocks:
        # Generate a goal with buffer of at least 1 on the sides and bottom.
        world_size = self.config["world_size"]

        goal_size = (world_size[0] - 2, world_size[1] - 1, world_size[2] - 2)
        if not self.config["abilities"]["inf_blocks"]:
            goal_size = (world_size[0] - 3, world_size[1] - 1, world_size[2] - 2)
            self.palette_x = world_size[0] - 1

        small_goal = self.goal_generator.generate_goal(goal_size)

        goal = self.current_blocks.copy()

        if self.config["abilities"]["inf_blocks"]:
            goal.blocks[1:-1, 1:, 1:-1] = small_goal.blocks
            goal.block_states[1:-1, 1:, 1:-1] = small_goal.block_states
        else:
            goal.blocks[1:-2, 1:, 1:-1] = small_goal.blocks
            goal.block_states[1:-2, 1:, 1:-1] = small_goal.block_states

            for index, block in enumerate(MinecraftBlocks.PLACEABLE_BLOCK_IDS):
                if index >= world_size[2]:
                    break
                goal.blocks[self.palette_x, 2, index] = block
                goal.block_states[self.palette_x, 2, index] = 0

        # logger.debug(goal.blocks)
        return goal

    def _copy_palette_from_goal(self):
        # Copy over the palette from the goal generator.
        self.current_blocks.blocks[self.palette_x] = self.goal_blocks.blocks[
            self.palette_x
        ]
        self.current_blocks.block_states[
            self.palette_x
        ] = self.goal_blocks.block_states[self.palette_x]

        # Sync with Malmo.
        if self.config["malmo"]["use_malmo"]:
            width, height, depth = self.config["world_size"]
            goal_palette_x = self.palette_x + width + 1
            self.malmo_client.send_command(
                0,
                f"chat /clone {goal_palette_x} 0 0 "
                f"{goal_palette_x} {height - 1} {depth - 1} "
                f"{self.palette_x} 0 0",
            )

    def _step_player(
        self, player_index: int, action_tuple: MbagActionTuple
    ) -> Tuple[float, MbagInfoDict]:
        action = MbagAction(action_tuple, self.config["world_size"])
        reward: float = 0

        noop: bool = True

        if action.action_type == MbagAction.NOOP:
            pass
        elif action.action_type in [MbagAction.PLACE_BLOCK, MbagAction.BREAK_BLOCK]:
            prev_block = self.current_blocks[action.block_location]
            noop = not self._handle_place_break(player_index, action)

            # Calculate reward based on progress towards goal.
            if (
                action.action_type == MbagAction.BREAK_BLOCK
                and action.block_location[0] == self.palette_x
            ):
                # TODO: shouldn't we check if the user actually broke the block?
                # might be worth adding a test to make sure the reward only comes
                # through if they did
                reward = self.config["rewards"]["get_resources"]
                # logger.debug("Getting block")
            else:
                new_block = self.current_blocks[action.block_location]
                goal_block = self.goal_blocks[action.block_location]
                prev_goal_similarity = self._get_goal_similarity(
                    prev_block, goal_block, partial_credit=True
                )
                new_goal_similarity = self._get_goal_similarity(
                    new_block, goal_block, partial_credit=True
                )
                reward = new_goal_similarity - prev_goal_similarity
        elif (
            action.action_type
            in [
                MbagAction.MOVE_POS_X,
                MbagAction.MOVE_NEG_X,
                MbagAction.MOVE_POS_Y,
                MbagAction.MOVE_NEG_Y,
                MbagAction.MOVE_POS_Z,
                MbagAction.MOVE_NEG_Z,
            ]
            and not self.config["abilities"]["teleportation"]
        ):
            noop = not self._handle_move(player_index, action.action_type)
        elif (
            action.action_type == MbagAction.GIVE_BLOCK
            and not self.config["abilities"]["inf_blocks"]
        ):
            noop = 0 == self._handle_give_block(
                player_index, action.block_id, action.block_location
            )

        if noop:
            reward += self.config["rewards"]["noop"]

        if not self.config["abilities"]["inf_blocks"]:
            self._copy_palette_from_goal()

        info: MbagInfoDict = {
            "goal_similarity": self._get_goal_similarity(
                self.current_blocks[:],
                self.goal_blocks[:],
            ).sum(),
            "own_reward": reward,
            "own_reward_prop": self._get_own_reward_prop(),
        }

        return reward, info

    def _handle_place_break(self, player_index: int, action: MbagAction) -> bool:
        prev_block = self.current_blocks[action.block_location]
        inventory_slot = 0

        if (
            not self.config["abilities"]["inf_blocks"]
            and action.action_type == MbagAction.PLACE_BLOCK
        ):
            inventory_slot = self._try_take_player_block(
                action.block_id, player_index, False
            )

        if inventory_slot < 0:
            return False

        # Try to place or break a block
        if self.config["abilities"]["teleportation"]:
            place_break_result = self.current_blocks.try_break_place(
                cast(Literal[1, 2], action.action_type),
                action.block_location,
                action.block_id,
            )
        else:
            if self._collides_with_players(action.block_location, player_index):
                place_break_result = None
            else:
                place_break_result = self.current_blocks.try_break_place(
                    cast(Literal[1, 2], action.action_type),
                    action.block_location,
                    action.block_id,
                    player_location=self.player_locations[player_index],
                    other_player_locations=self.player_locations[:player_index]
                    + self.player_locations[player_index + 1 :],
                )

        if place_break_result is None:
            return False

        if self.config["abilities"]["teleportation"]:
            self.player_locations[player_index] = (
                place_break_result[0][0],
                place_break_result[0][1],
                place_break_result[0][2],
            )

        if self.config["malmo"]["use_malmo"]:
            player_location, click_location = place_break_result

            if self.config["abilities"]["teleportation"]:
                self.malmo_client.send_command(
                    player_index,
                    "tp " + " ".join(map(str, player_location)),
                )

            viewpoint = np.array(player_location)
            viewpoint[1] += 1.6
            delta = np.array(click_location) - viewpoint
            delta /= np.sqrt((delta**2).sum())
            yaw = np.rad2deg(np.arctan2(-delta[0], delta[2]))
            pitch = np.rad2deg(-np.arcsin(delta[1]))
            self.malmo_client.send_command(player_index, f"setYaw {yaw}")
            self.malmo_client.send_command(player_index, f"setPitch {pitch}")
            self.player_directions[player_index] = (yaw, pitch)

            if action.action_type == MbagAction.PLACE_BLOCK:
                if self.config["abilities"]["inf_blocks"]:
                    self.malmo_client.send_command(
                        player_index,
                        f"swapInventoryItems 0 {action.block_id}",
                    )
                    hotbar_slot = 0
                else:
                    player_inventory = self.player_inventories[player_index]
                    if inventory_slot < 9:
                        hotbar_slot = inventory_slot
                    else:
                        # Block is not in hotbar, need to swap it in.
                        hotbar_slot = random.randrange(9)
                        self.malmo_client.send_command(
                            player_index,
                            f"swapInventoryItems {hotbar_slot} {inventory_slot}",
                        )
                        (
                            player_inventory[hotbar_slot],
                            player_inventory[inventory_slot],
                        ) = (
                            player_inventory[inventory_slot].copy(),
                            player_inventory[hotbar_slot].copy(),
                        )

                time.sleep(0.1)  # Give time to swap item to hand and teleport.
                self.malmo_client.send_command(player_index, f"use {hotbar_slot + 1}")
                time.sleep(0.1)  # Give time to place block.
                if self.config["abilities"]["inf_blocks"]:
                    self.malmo_client.send_command(
                        player_index,
                        f"swapInventoryItems 0 {action.block_id}",
                    )
            else:
                time.sleep(0.1)  # Give time to teleport.
                self.malmo_client.send_command(player_index, "attack 1")

        if not self.config["abilities"]["inf_blocks"]:
            if action.action_type == MbagAction.BREAK_BLOCK:
                # Give the block to the player. It looks like Malmo
                # automatically gives broken blocks to the player
                # so we pass give_in_malmo=False.

                # Not necessarily. In Minecraft broken block entities have random momentum so
                # sometimes the block will not be given to the player.
                self._try_give_player_block(
                    int(prev_block[0]), player_index, give_in_malmo=False
                )
            else:
                # Take block from player
                assert (
                    self._try_take_player_block(action.block_id, player_index, True)
                    >= 0
                )
        return True

<<<<<<< HEAD
    def _handle_move(self, player_index: int, action_type: MbagActionType) -> bool:
        """
        Handle a move action.
        Returns whether the action was successful or not
        """

        player_location = self.player_locations[player_index]

        action_mask: Dict[MbagActionType, Tuple[WorldLocation, str]] = {
            MbagAction.MOVE_POS_X: ((1, 0, 0), "moveeast 1"),
            MbagAction.MOVE_NEG_X: ((-1, 0, 0), "movewest 1"),
            MbagAction.MOVE_POS_Y: ((0, 1, 0), "tp"),
            MbagAction.MOVE_NEG_Y: ((0, -1, 0), "tp"),
            MbagAction.MOVE_POS_Z: ((0, 0, 1), "movesouth 1"),
            MbagAction.MOVE_NEG_Z: ((0, 0, -1), "movenorth 1"),
        }
        dx, dy, dz = action_mask[action_type][0]
        new_player_location: WorldLocation = (
            player_location[0] + dx,
            player_location[1] + dy,
            player_location[2] + dz,
        )

        if not self._is_valid_player_space(new_player_location, player_index):
            return False

        player_location = new_player_location
        self.player_locations[player_index] = player_location

        if self.config["malmo"]["use_malmo"]:
            if action_mask[action_type][1] != "tp":
                self.malmo_client.send_command(
                    player_index, action_mask[action_type][1]
                )
            else:
                self.malmo_client.send_command(
                    player_index,
                    "tp " + " ".join(map(str, player_location)),
                )

        return True

    def _handle_give_block(
        self, giver_player_index: int, block_id: int, receiver_location: WorldLocation
    ) -> int:
        """
        Handles giving blocks to a player. Returns how many blocks were given.
        """

        receiver_player_location = (
            receiver_location[0] + 0.5,
            receiver_location[1],
            receiver_location[2] + 0.5,
        )
        logger.debug(self.player_locations)
        logger.debug(receiver_player_location)

        # Check if player can reach the location specified (has to be within one block
        # in all directions).
        gx, gy, gz = self.player_locations[giver_player_index]
        rx, ry, rz = receiver_player_location
        if abs(gx - rx) > 1 or abs(gy - ry) > 1 or abs(gz - rz) > 1:
            return 0

        logger.debug("Finding player index")
        # Find player index at the location specified
        try:
            receiver_player_index = self.player_locations.index(
                receiver_player_location
            )
        except ValueError:
            return 0

        logger.debug(self.player_inventories[giver_player_index])
        # Give the blocks
        for block_index in range(self.BLOCKS_TO_GIVE):
            success = False
            inventory_taken = self._try_take_player_block(
                block_id, giver_player_index, True
=======
            # Calculate reward based on progress towards goal.
            new_block = self.current_blocks[action.block_location]
            prev_goal_similarity = self._get_goal_similarity(
                prev_block, goal_block, partial_credit=True, player_index=player_index
            )
            new_goal_similarity = self._get_goal_similarity(
                new_block, goal_block, partial_credit=True, player_index=player_index
>>>>>>> d0c289f3
            )
            if inventory_taken >= 0:
                success = self._try_give_player_block(
                    block_id, receiver_player_index, True
                )

<<<<<<< HEAD
            if not success:
                return block_index
        logger.debug("Successfully gave block to player")
        logger.debug(self.player_inventories[giver_player_index])

        return self.BLOCKS_TO_GIVE
=======
                if self._is_valid_player_space(new_player_location, player_index):
                    player_location = new_player_location

                    self.player_locations[player_index] = player_location

                    if self.config["malmo"]["use_malmo"]:
                        if action_mask[action.action_type][1] != "tp":
                            self.malmo_client.send_command(
                                player_index, action_mask[action.action_type][1]
                            )
                        else:
                            self.malmo_client.send_command(
                                player_index,
                                "tp " + " ".join(map(str, player_location)),
                            )
                else:
                    noop = True
        if noop:
            reward += self._get_reward_config_for_player(player_index)["noop"]
        else:
            reward += self._get_reward_config_for_player(player_index)["action"]

        info: MbagInfoDict = {
            "goal_similarity": self._get_goal_similarity(
                self.current_blocks[:],
                self.goal_blocks[:],
            ).sum(),
            "own_reward": reward,
            "own_reward_prop": self._get_own_reward_prop(player_index),
        }
>>>>>>> d0c289f3

    def _try_give_player_block(
        self, block_id: int, player_index: int, give_in_malmo: bool = True
    ) -> bool:
        """
        Attempts to give player_index one block of block_id
        Returns a boolean whether the give was successful
        """
        selected_slot = -1

        # Find an appropriate slot
        player_inventory = self.player_inventories[player_index]
        matching_inventory_slots = np.where(
            (player_inventory[:, 0] == block_id)
            & (player_inventory[:, 1] < self.STACK_SIZE)
            & (player_inventory[:, 1] > 0)
        )[0]

        if matching_inventory_slots.size > 0:
            selected_slot = matching_inventory_slots[0]
        else:
            empty_inventory_slots = np.where(player_inventory[:, 1] == 0)[0]
            if empty_inventory_slots.size > 0:
                selected_slot = empty_inventory_slots[0]

        if selected_slot == -1:
            return False

        # Give the inventory item
        player_inventory[selected_slot, 0] = block_id
        player_inventory[selected_slot, 1] += 1

        if self.config["malmo"]["use_malmo"] and give_in_malmo:
            player_name = self.malmo_client.get_player_name(player_index, self.config)
            block_name = MinecraftBlocks.ID2NAME[block_id]
            self.malmo_client.send_command(
                player_index, f"chat /give {player_name} {block_name}"
            )

        return True

    def _get_inventory_obs(self, player_index: int) -> MbagInventoryObs:
        """
        Gets the array representation of the given player's inventory.
        """

        player_inventory = self.player_inventories[player_index]
        inventory_obs: MbagInventoryObs = np.zeros(
            MinecraftBlocks.NUM_BLOCKS, dtype=int
        )  # 10 total blocks
        for i in range(player_inventory.shape[0]):
            inventory_obs[player_inventory[i][0]] += player_inventory[i][1]

        return inventory_obs

    def _try_take_player_block(
        self, block_id: int, player_index: int, take: bool
    ) -> int:
        """
        Attempts to take from player_index one block of block_id
        Returns the inventory slot that was decremented, or -1 on a failure.
        """
        selected_slot = -1

        # Find an appropriate slot
        player_inventory = self.player_inventories[player_index]

        matching_inventory_slots = np.where(
            (player_inventory[:, 0] == block_id) & (player_inventory[:, 1] > 0)
        )[0]
        if matching_inventory_slots.size > 0:
            selected_slot = matching_inventory_slots[0]
        else:
            return -1

        # Decrement the inventory item
        if take:
            player_inventory[selected_slot, 1] -= 1
            if player_inventory[selected_slot, 1] == 0:
                player_inventory[selected_slot, 0] = MinecraftBlocks.AIR

            if self.config["malmo"]["use_malmo"]:
                player_name = self.malmo_client.get_player_name(
                    player_index, self.config
                )
                block_name = MinecraftBlocks.ID2NAME[block_id]

                self.malmo_client.send_command(
                    player_index, f"chat /clear {player_name} {block_name} 0 1"
                )

        return selected_slot

    def _is_valid_player_space(
        self, player_location: WorldLocation, player_index: int
    ) -> bool:
        proposed_block: BlockLocation = (
            int(np.floor(player_location[0])),
            int(np.floor(player_location[1])),
            int(np.floor(player_location[2])),
        )
        for i in range(3):
            if (
                proposed_block[i] < 0
                or proposed_block[i] >= self.config["world_size"][i]
            ):
                return False

        if not self.current_blocks.blocks[proposed_block] == MinecraftBlocks.AIR:
            return False

        if proposed_block[1] < self.config["world_size"][1] - 1:
            if (
                not self.current_blocks.blocks[
                    proposed_block[0], proposed_block[1] + 1, proposed_block[2]
                ]
                == MinecraftBlocks.AIR
            ):
                return False

        return not self._collides_with_players(proposed_block, player_index)

    def _collides_with_players(self, proposed_block, player_id: int) -> bool:
        for i in range(len(self.player_locations)):

            if i == player_id:
                continue

            player = self.player_locations[i]
            if (
                proposed_block[0] == player[0] - 0.5
                and proposed_block[2] == player[2] - 0.5
                and (proposed_block[1] in (player[1] - 1, player[1], player[1] + 1))
            ):
                return True

        return False

    def _get_goal_similarity(
        self,
        current_block: Tuple[np.ndarray, np.ndarray],
        goal_block: Tuple[np.ndarray, np.ndarray],
        partial_credit: bool = False,
        player_index: Optional[int] = None,
    ):
        """
        Get the similarity between this block and the goal block, used to calculate
        the reward. The reward is the different between this value before and after the
        player's action.
        """

        current_block_id, current_block_state = current_block
        goal_block_id, goal_block_state = goal_block

        similarity = np.zeros_like(current_block_id, dtype=float)
        if partial_credit:
            # Give partial credit for placing the wrong block type.
            assert player_index is not None
            similarity[
                (goal_block_id != MinecraftBlocks.AIR)
                & (current_block_id != MinecraftBlocks.AIR)
            ] = self._get_reward_config_for_player(player_index)["place_wrong"]
        similarity[goal_block_id == current_block_id] = 1
        return similarity

    def _get_player_obs(self, player_index: int) -> MbagObs:
        world_obs = np.zeros(self.world_obs_shape, np.uint8)
        world_obs[0] = self.current_blocks.blocks
        world_obs[1] = self.current_blocks.block_states

        if self.config["goal_visibility"][player_index]:
            world_obs[2] = self.goal_blocks.blocks
            world_obs[3] = self.goal_blocks.block_states

        # Add locations to the observation if the locations are actually meaningful
        # (i.e., if players do not have teleportation abilities).
        if not self.config["abilities"]["teleportation"]:
            # Current player location is marked with 1 in the observation.
            self._add_player_location_to_world_obs(
                world_obs, self.player_locations[player_index], 1
            )
            # Now other player locations are marked starting with 2.
            for other_player_index, other_player_location in enumerate(
                self.player_locations[:player_index]
                + self.player_locations[player_index + 1 :]
            ):
                self._add_player_location_to_world_obs(
                    world_obs, other_player_location, other_player_index + 2
                )

        return (world_obs, self._get_inventory_obs(player_index))

    def _add_player_location_to_world_obs(
        self, world_obs: MbagWorldObsArray, player_location: WorldLocation, marker: int
    ):
        x, y_feet, z = player_location
        x, y_feet, z = int(np.floor(x)), int(np.floor(y_feet)), int(np.floor(z))
        for y in (
            [y_feet, y_feet + 1]
            if y_feet + 1 < self.config["world_size"][1]
            else [y_feet]
        ):
            assert world_obs[4, x, y, z] == 0, "players are overlapping"
            world_obs[4, x, y, z] = marker

    def _get_reward_config_for_player(self, player_index: int) -> RewardsConfigDict:
        if isinstance(self.config["rewards"], list):
            return self.config["rewards"][player_index]
        else:
            return self.config["rewards"]

    def _get_own_reward_prop(self, player_index: int) -> float:
        reward_config = self._get_reward_config_for_player(player_index)
        own_reward_prop = reward_config["own_reward_prop"]
        own_reward_prop_horizon = reward_config["own_reward_prop_horizon"]
        if own_reward_prop_horizon is not None:
            own_reward_prop *= max(
                1 - self.global_timestep / own_reward_prop_horizon, 0
            )
        return own_reward_prop

    def _get_player_reward(
        self, player_index: int, reward: float, own_reward: float
    ) -> float:
        own_reward_prop = self._get_own_reward_prop(player_index)
        return own_reward_prop * own_reward + (1 - own_reward_prop) * reward

    def _update_state_from_malmo(self):
        malmo_state = self.malmo_client.get_observation(0)
        if malmo_state is None:
            return

        malmo_blocks = MinecraftBlocks.from_malmo_grid(
            self.config["world_size"], malmo_state["world"]
        )
        malmo_goal = MinecraftBlocks.from_malmo_grid(
            self.config["world_size"], malmo_state["goal"]
        )

        location: BlockLocation
        for location in cast(
            Sequence[BlockLocation],
            map(tuple, np.argwhere(malmo_blocks.blocks != self.current_blocks.blocks)),
        ):
            logger.warning(
                f"block discrepancy at {location}: "
                "expected "
                f"{MinecraftBlocks.ID2NAME[self.current_blocks.blocks[location]]} "
                f"but received "
                f"{MinecraftBlocks.ID2NAME[malmo_blocks.blocks[location]]} "
                "from Malmo"
            )
        for location in cast(
            Sequence[BlockLocation],
            map(tuple, np.argwhere(malmo_goal.blocks != self.goal_blocks.blocks)),
        ):
            logger.error(
                f"goal discrepancy at {location}: "
                "expected "
                f"{MinecraftBlocks.ID2NAME[self.goal_blocks.blocks[location]]} "
                f"but received {MinecraftBlocks.ID2NAME[malmo_goal.blocks[location]]} "
                "from Malmo"
            )

        for player_index in range(self.config["num_players"]):
            malmo_player_state: Optional[MalmoObservationDict]
            if player_index == 0:
                malmo_player_state = malmo_state
            else:
                malmo_player_state = self.malmo_client.get_observation(player_index)
            if malmo_player_state is None:
                continue

            malmo_inventory: MbagInventory = np.array(
                [
                    [
                        MinecraftBlocks.NAME2ID[
                            malmo_player_state[f"InventorySlot_{slot}_item"]  # type: ignore
                        ],
                        malmo_player_state[f"InventorySlot_{slot}_size"],  # type: ignore
                    ]
                    for slot in range(self.INVENTORY_NUM_SLOTS)
                ]
            )
            if self.config["abilities"]["inf_blocks"]:
                # Make sure inventory is organized as expected.
                for block_id in MinecraftBlocks.PLACEABLE_BLOCK_IDS:
                    if malmo_inventory[block_id, 0] != block_id:
                        logger.warning(
                            f"inventory discrepancy at slot {block_id}: "
                            f"expected {MinecraftBlocks.ID2NAME[block_id]} "
                            "but received "
                            f"{MinecraftBlocks.ID2NAME[malmo_inventory[block_id, 0]]} "
                            "from Malmo"
                        )
                        swap_slot = malmo_inventory[:, 0].tolist().index(block_id)
                        self.malmo_client.send_command(
                            player_index, f"swapInventoryItems {block_id} {swap_slot}"
                        )
                        time.sleep(0.1)
            else:
                # Make sure inventory in Malmo matches up with what's in our inventory.
                player_inventory = self.player_inventories[player_index]
                for slot in np.nonzero(
                    np.any(malmo_inventory != player_inventory, axis=1)
                )[0]:
                    logger.warning(
                        f"inventory discrepancy at slot {slot}: "
                        f"expected {player_inventory[slot, 1]} x "
                        f"{MinecraftBlocks.ID2NAME[player_inventory[slot, 0]]} "
                        f"but received {malmo_inventory[slot, 1]} x "
                        f"{MinecraftBlocks.ID2NAME[malmo_inventory[slot, 0]]} "
                        "from Malmo"
                    )
                    player_inventory[slot] = malmo_inventory[slot]

            if not self.config["abilities"]["teleportation"]:
                # Make sure position is as expected.
                malmo_location = (
                    malmo_player_state["XPos"],
                    malmo_player_state["YPos"],
                    malmo_player_state["ZPos"],
                )
                if any(
                    abs(malmo_coord - stored_coord) > 1e-4
                    for malmo_coord, stored_coord in zip(
                        malmo_location, self.player_locations[player_index]
                    )
                ):
                    logger.warning(
                        f"location discrepancy for player {player_index}: "
                        f"expected {self.player_locations[player_index]} but received "
                        f"{malmo_location} from Malmo"
                    )
                    self.player_locations[player_index] = malmo_location

        self.current_blocks.blocks = malmo_blocks.blocks

    def _done(self) -> bool:
        return (
            self.timestep >= self.config["horizon"]
            or self.current_blocks == self.goal_blocks
        )<|MERGE_RESOLUTION|>--- conflicted
+++ resolved
@@ -165,7 +165,7 @@
     "goal_generator": RandomGoalGenerator,
     "goal_generator_config": {},
     "goal_visibility": [True, False],
-    "timestep_skip": [1, 1],
+    "timestep_skip": [1] * 10,
     "malmo": {
         "use_malmo": False,
         "player_names": None,
@@ -444,16 +444,24 @@
                 # TODO: shouldn't we check if the user actually broke the block?
                 # might be worth adding a test to make sure the reward only comes
                 # through if they did
-                reward = self.config["rewards"]["get_resources"]
+                reward = self._get_reward_config_for_player(player_index)[
+                    "get_resources"
+                ]
                 # logger.debug("Getting block")
             else:
                 new_block = self.current_blocks[action.block_location]
                 goal_block = self.goal_blocks[action.block_location]
                 prev_goal_similarity = self._get_goal_similarity(
-                    prev_block, goal_block, partial_credit=True
+                    prev_block,
+                    goal_block,
+                    partial_credit=True,
+                    player_index=player_index,
                 )
                 new_goal_similarity = self._get_goal_similarity(
-                    new_block, goal_block, partial_credit=True
+                    new_block,
+                    goal_block,
+                    partial_credit=True,
+                    player_index=player_index,
                 )
                 reward = new_goal_similarity - prev_goal_similarity
         elif (
@@ -478,7 +486,9 @@
             )
 
         if noop:
-            reward += self.config["rewards"]["noop"]
+            reward += self._get_reward_config_for_player(player_index)["noop"]
+        else:
+            reward += self._get_reward_config_for_player(player_index)["action"]
 
         if not self.config["abilities"]["inf_blocks"]:
             self._copy_palette_from_goal()
@@ -489,7 +499,7 @@
                 self.goal_blocks[:],
             ).sum(),
             "own_reward": reward,
-            "own_reward_prop": self._get_own_reward_prop(),
+            "own_reward_prop": self._get_own_reward_prop(player_index),
         }
 
         return reward, info
@@ -615,7 +625,6 @@
                 )
         return True
 
-<<<<<<< HEAD
     def _handle_move(self, player_index: int, action_type: MbagActionType) -> bool:
         """
         Handle a move action.
@@ -695,60 +704,18 @@
             success = False
             inventory_taken = self._try_take_player_block(
                 block_id, giver_player_index, True
-=======
-            # Calculate reward based on progress towards goal.
-            new_block = self.current_blocks[action.block_location]
-            prev_goal_similarity = self._get_goal_similarity(
-                prev_block, goal_block, partial_credit=True, player_index=player_index
-            )
-            new_goal_similarity = self._get_goal_similarity(
-                new_block, goal_block, partial_credit=True, player_index=player_index
->>>>>>> d0c289f3
             )
             if inventory_taken >= 0:
                 success = self._try_give_player_block(
                     block_id, receiver_player_index, True
                 )
 
-<<<<<<< HEAD
             if not success:
                 return block_index
         logger.debug("Successfully gave block to player")
         logger.debug(self.player_inventories[giver_player_index])
 
         return self.BLOCKS_TO_GIVE
-=======
-                if self._is_valid_player_space(new_player_location, player_index):
-                    player_location = new_player_location
-
-                    self.player_locations[player_index] = player_location
-
-                    if self.config["malmo"]["use_malmo"]:
-                        if action_mask[action.action_type][1] != "tp":
-                            self.malmo_client.send_command(
-                                player_index, action_mask[action.action_type][1]
-                            )
-                        else:
-                            self.malmo_client.send_command(
-                                player_index,
-                                "tp " + " ".join(map(str, player_location)),
-                            )
-                else:
-                    noop = True
-        if noop:
-            reward += self._get_reward_config_for_player(player_index)["noop"]
-        else:
-            reward += self._get_reward_config_for_player(player_index)["action"]
-
-        info: MbagInfoDict = {
-            "goal_similarity": self._get_goal_similarity(
-                self.current_blocks[:],
-                self.goal_blocks[:],
-            ).sum(),
-            "own_reward": reward,
-            "own_reward_prop": self._get_own_reward_prop(player_index),
-        }
->>>>>>> d0c289f3
 
     def _try_give_player_block(
         self, block_id: int, player_index: int, give_in_malmo: bool = True
