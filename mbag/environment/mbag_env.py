from __future__ import annotations

import copy
import logging
import random
import time
from typing import List, Optional, Sequence, Tuple, cast

import numpy as np
from gymnasium import spaces
<<<<<<< HEAD
from ray.rllib.utils.schedules import ConstantSchedule, PiecewiseSchedule, Schedule
from typing_extensions import Literal, TypedDict
=======
from typing_extensions import Literal
>>>>>>> 5c85a4fc

from .actions import MbagAction, MbagActionTuple
from .blocks import MinecraftBlocks
from .config import (
    DEFAULT_CONFIG,
    DEFAULT_PLAYER_CONFIG,
    MbagConfigDict,
    RewardsConfigDict,
)
from .goals import ALL_GOAL_GENERATORS
from .malmo.ai_actions import (
    MalmoGiveAIAction,
    MalmoMoveAIAction,
    MalmoPlaceBreakAIAction,
)
from .malmo.malmo_interface import MalmoInterface
from .malmo.malmo_state import MalmoState
from .state import MbagStateDict
from .types import (
    CURRENT_BLOCK_STATES,
    CURRENT_BLOCKS,
    CURRENT_PLAYER,
    GOAL_BLOCK_STATES,
    GOAL_BLOCKS,
    INVENTORY_NUM_SLOTS,
    LAST_INTERACTED,
    NO_INTERACTION,
    OTHER_PLAYER,
    PLAYER_LOCATIONS,
    STACK_SIZE,
    BlockLocation,
    FacingDirection,
    MbagInfoDict,
    MbagInventory,
    MbagInventoryObs,
    MbagObs,
    MbagWorldObsArray,
    WorldLocation,
    get_block_counts_in_inventory,
    num_world_obs_channels,
)

<<<<<<< HEAD
if TYPE_CHECKING:
    from .malmo import MalmoObservationDict


RewardEndpoints = List[Tuple[int, float]]
RewardType = Union[float, RewardEndpoints]


logger = logging.getLogger(__name__)


class MalmoConfigDict(TypedDict, total=False):
    use_malmo: bool
    """
    Whether to connect to a real Minecraft instance with Project Malmo.
    """

    use_spectator: bool
    """
    Adds in a spectator player to observe the game from a 3rd person point of view.
    """

    restrict_players: bool
    """
    Places a group of barrier blocks around players that prevents them from leaving
    the test world
    """

    video_dir: Optional[str]
    """
    Optional directory to record video from the game into.
    """

    ssh_args: Optional[List[Optional[List[str]]]]
    """
    If one of the Malmo instances is running over an SSH tunnel, then the entry in this
    list of the corresponding player should be set to a list of arguments that are
    passed to ssh in order to access the remote machine. This will be used to
    automatically set up necessary port forwarding.
    """

    start_port: int
    """
    Port to start looking for Malmo instances at (default 10000).
    """

    action_delay: float
    """
    The number of seconds to wait after each step to allow actions to complete
    in Malmo.
    """


class RewardsConfigDict(TypedDict, total=False):
    noop: RewardType
    """
    The reward for doing any action which does nothing. This is usually either zero,
    or negative to discourage noops.
    """

    action: RewardType
    """
    The reward for doing any action which is not a noop. This could be negative to
    introduce some cost for acting.
    """

    place_wrong: RewardType
    """
    The reward for placing a block which is not correct, but in a place where a block
    should go. The negative of this is also given for breaking a block which is not
    correct.
    """

    own_reward_prop: RewardType
    """
    A number from 0 to 1. At 0, it gives the normal reward function which takes into
    account all players actions. At 1, it gives only reward for actions that the
    specific player took.
    """

    get_resources: RewardType
    """
    The reward for getting a resource block from the palette that the player
    did not have in their inventory previously.
    """


class AbilitiesConfigDict(TypedDict):
    teleportation: bool
    """
    Whether the agent can teleport or must move block by block.
    """

    flying: bool
    """
    Whether the agent can fly or if the agent must be standing on a block at all times.
    Not implemented yet!
    """

    inf_blocks: bool
    """
    True - agent has infinite blocks to build with
    False - agent must manage resources and inventory
    """


class ItemDict(TypedDict):
    id: str
    """
    String id of a Minecraft item.
    """

    count: int
    """
    The number of this item to place in the player inventory
    """

    enchantments: List[EnchantmentDict]


class EnchantmentDict(TypedDict, total=False):
    id: int
    """
    String id of Enchantment
    """

    level: int
    """
    The level of the enchantment to give to the item
    """


class MbagPlayerConfigDict(TypedDict, total=False):
    player_name: Optional[str]
    """A player name that will be displayed in Minecraft if connected via Malmo."""

    goal_visible: bool
    """Whether the player can observe the goal."""

    is_human: bool
    """
    Whether this player is a human interacting via Malmo. Setting this to True requires
    Malmo to be configured.
    """

    timestep_skip: int
    """
    How often the player can interact with the environment, i.e. 1 means every
    timestep, 5 means only every 5th timestep.
    """

    rewards: RewardsConfigDict
    """
    Optional per-player reward configuration. Any unpopulated keys are overridden by
    values from the overall rewards config dict.
    """

    give_items: List[ItemDict]
    """
    A list of items to give to the player at the beginning of the game.
    """


class MbagConfigDict(TypedDict, total=False):
    num_players: int
    horizon: int
    world_size: WorldSize
    random_start_locations: bool

    goal_generator: Union[Type[GoalGenerator], str]
    goal_generator_config: GoalGeneratorConfig

    players: List[MbagPlayerConfigDict]
    """List of player configuration dictionaries."""

    malmo: MalmoConfigDict
    """Configuration options for connecting to Minecraft with Project Malmo."""

    rewards: RewardsConfigDict
    """
    Configuration options for environment reward. To configure on a per-player basis,
    use rewards key in player configuration dictionary.
    """

    abilities: AbilitiesConfigDict
    """
    Configuration for limits placed on the players (e.g., can they teleport, do they
    have to gather resources, etc.).
    """

    randomize_first_episode_length: bool
    """
    If True, the first episode will have a random length between 1 and horizon. This
    can be useful when training with an algorithm like PPO so that fragments
    of episodes are not strongly correlated across environments.
    """


DEFAULT_PLAYER_CONFIG: MbagPlayerConfigDict = {
    "player_name": None,
    "goal_visible": True,
    "is_human": False,
    "timestep_skip": 1,
    "rewards": {},
    "give_items": [],
}


DEFAULT_CONFIG: MbagConfigDict = {
    "num_players": 1,
    "horizon": 50,
    "world_size": (5, 5, 5),
    "random_start_locations": False,
    "goal_generator": TransformedGoalGenerator,
    "goal_generator_config": {
        "goal_generator": "random",
        "goal_generator_config": {},
        "transforms": [
            {"transform": "add_grass"},
        ],
    },
    "players": [{}],
    "malmo": {
        "use_malmo": False,
        "use_spectator": False,
        "restrict_players": False,
        "video_dir": None,
        "ssh_args": None,
        "start_port": 10000,
        "action_delay": 0.3,
    },
    "rewards": {
        "noop": 0.0,
        "action": 0.0,
        "place_wrong": 0.0,
        "own_reward_prop": 0.0,
        "get_resources": 0,
    },
    "abilities": {
        "teleportation": True,
        "flying": True,
        "inf_blocks": True,
    },
}

NO_ONE = 0
CURRENT_PLAYER = 1
OTHER_PLAYER = 2
NO_INTERACTION = -1


class MbagStateDict(TypedDict):
    current_blocks: MinecraftBlocks
    goal_blocks: MinecraftBlocks
    player_locations: List[WorldLocation]
    player_directions: List[FacingDirection]
    player_inventories: List[MbagInventory]
    last_interacted: np.ndarray
    timestep: int


=======
logger = logging.getLogger(__name__)


>>>>>>> 5c85a4fc
class MbagEnv(object):
    config: MbagConfigDict
    current_blocks: MinecraftBlocks
    goal_blocks: MinecraftBlocks
    player_locations: List[WorldLocation]
    player_directions: List[FacingDirection]
    player_inventories: List[MbagInventory]
    palette_x: int
    last_interacted: np.ndarray
    timestep: int
    global_timestep: int

    human_action_queues: List[List[MbagActionTuple]]
    """A queue for each player of human actions from MalmoInterface."""

    BLOCKS_TO_GIVE = 5
    """The number of blocks given in a GIVE_BLOCK action."""

    def __init__(self, config: MbagConfigDict):
        # TODO: remove print statements from this file.
        print("[before get_config] config:", config)
        print("[before get_config] config['rewards']:", config["rewards"])
        self.config = self.get_config(config)
        print("[after get_config] config:", config)
        print("[after get_config] config['rewards']:", config["rewards"])

        self.world_obs_shape = (num_world_obs_channels,) + self.config["world_size"]
        self.observation_space = spaces.Tuple(
            (
                spaces.Box(0, 255, self.world_obs_shape, dtype=np.uint8),
                spaces.Box(
                    0,
                    INVENTORY_NUM_SLOTS * STACK_SIZE,
                    (MinecraftBlocks.NUM_BLOCKS,),
                    dtype=np.int32,
                ),
                spaces.Box(0, 0x7FFFFFFF, (), dtype=np.int32),
            )
        )

        # Actions consist of an (action_type, block_location, block_id) tuple.
        # Not all action types use block_location and block_id. See MbagAction for
        # more details.
        self.action_space = spaces.Tuple(
            (
                spaces.Discrete(MbagAction.NUM_ACTION_TYPES),
                spaces.Discrete(int(np.prod(self.config["world_size"]))),
                spaces.Discrete(MinecraftBlocks.NUM_BLOCKS),
            )
        )

        goal_generator = self.config["goal_generator"]
        goal_generator_config = self.config["goal_generator_config"]
        if isinstance(goal_generator, str):
            goal_generator_class = ALL_GOAL_GENERATORS[goal_generator]
        else:
            goal_generator_class = goal_generator
        self.goal_generator = goal_generator_class(goal_generator_config)

        if not self.config["abilities"]["flying"]:
            raise NotImplementedError("lack of flying ability is not yet implemented")

        if self.config["malmo"]["use_malmo"]:
            self.malmo_interface = MalmoInterface(self.config)
            self.malmo_client = self.malmo_interface.get_malmo_client()

        self.global_timestep = 0

        self.is_first_episode = True
        self.any_step_since_last_reset = True

<<<<<<< HEAD
        # Initialize reward schedules.
        self._reward_schedules: List[Dict[str, Schedule]] = []
        for player_index in range(self.config["num_players"]):
            player_reward_schedule: Dict[str, Schedule] = {}
            reward_config = self._get_reward_config_for_player(player_index)
            print("reward_config", reward_config)
            for key, value in reward_config.items():
                if isinstance(value, list):
                    print(f"{key}:", value)
                    player_reward_schedule[key] = PiecewiseSchedule(
                        endpoints=value, outside_value=value[-1][-1]
                    )
                elif isinstance(value, (float, int)):
                    player_reward_schedule[key] = ConstantSchedule(float(value))
                else:
                    raise ValueError(f"Invalid reward config for {key}: {value}")
            self._reward_schedules.append(player_reward_schedule)

        # Commented out because now the environment DOES support mixed humans and non-humans working together
        # if any(
        #     player_config["is_human"] for player_config in self.config["players"]
        # ) and any(
        #     not player_config["is_human"] for player_config in self.config["players"]
        # ):
        #     raise ValueError(
        #         "environment does not yet support human and non-human players at the same time"
        #     )

=======
>>>>>>> 5c85a4fc
    @staticmethod
    def get_config(partial_config: MbagConfigDict) -> MbagConfigDict:
        """Get a fully populated config dict by adding defaults where necessary."""

        partial_config = copy.deepcopy(partial_config)
        config = copy.deepcopy(DEFAULT_CONFIG)
        config.update(partial_config)
        if isinstance(config["world_size"], list):
            config["world_size"] = tuple(config["world_size"])

        config["malmo"] = copy.deepcopy(DEFAULT_CONFIG["malmo"])
        config["malmo"].update(partial_config.get("malmo", {}))

        config["rewards"] = copy.deepcopy(DEFAULT_CONFIG["rewards"])
        config["rewards"].update(partial_config.get("rewards", {}))

        if len(config["players"]) != config["num_players"]:
            raise ValueError(
                f"MBAG config dictionary specifies {config['num_players']} player(s) "
                f"but has configuration for {len(config['players'])} player(s)"
            )

        for player_index, partial_player_config in list(enumerate(config["players"])):
            player_config = copy.deepcopy(DEFAULT_PLAYER_CONFIG)
            player_config.update(partial_player_config)

            partial_rewards_config = player_config["rewards"]
            player_config["rewards"] = copy.deepcopy(config["rewards"])
            player_config["rewards"].update(partial_rewards_config)

            if player_config["is_human"] and not config["malmo"]["use_malmo"]:
                logger.warning(
                    f"Player {player_index} is specified as human but Malmo is not "
                    "enabled"
                )

            config["players"][player_index] = player_config

        if (
            config["malmo"]["video_dir"] is not None
            and not config["malmo"]["use_spectator"]
        ):
            raise ValueError("Video recording requires using a spectator")

        return config

    def update_global_timestep(self, global_timestep: int) -> None:
        # TODO: remove?
        self.global_timestep = global_timestep

    def _randomly_place_players(self):
        width, height, depth = self.config["world_size"]
        self.player_locations = []
        for player_index in range(self.config["num_players"]):
            player_location: WorldLocation = (-1, -1, -1)
            # Generate random locations until we find a valid one.
            while not self._is_valid_player_space(player_location, player_index):
                player_location = (
                    random.randrange(width) + 0.5,
                    random.randrange(height),
                    random.randrange(depth) + 0.5,
                )
            self.player_locations.append(player_location)

    def reset(self, *, force_regenerate_goal=False) -> List[MbagObs]:
        """Reset Minecraft environment and return player observations for each player."""

        if self.is_first_episode and self.config.get(
            "randomize_first_episode_length", False
        ):
            self.timestep = random.randrange(self.config["horizon"])
        else:
            self.timestep = 0

        self.current_blocks = MinecraftBlocks(self.config["world_size"])
        self.current_blocks.blocks[:, 0, :] = MinecraftBlocks.BEDROCK
        self.current_blocks.blocks[:, 1, :] = MinecraftBlocks.NAME2ID["dirt"]

        self.last_interacted = np.zeros(self.config["world_size"])
        self.last_interacted[:] = NO_INTERACTION

        if force_regenerate_goal or self.any_step_since_last_reset:
            # Generating goals is expensive, so don't do it if there haven't been
            # any steps taken since the last reset (unless force_regenerate_goal
            # is True).
            self.goal_blocks = self._generate_goal()
            self.any_step_since_last_reset = False

        # Place players in the world.
        if self.config["random_start_locations"]:
            self._randomly_place_players()
        else:
            self.player_locations = [
                (
                    (i % self.config["world_size"][0]) + 0.5,
                    2,
                    int(i / self.config["world_size"][0]) + 0.5,
                )
                for i in range(self.config["num_players"])
            ]
        self.player_directions = [(0, 0) for _ in range(self.config["num_players"])]
        self.player_inventories = [
            np.zeros((INVENTORY_NUM_SLOTS, 2), dtype=np.int32)
            for _ in range(self.config["num_players"])
        ]

        # Set initial inventory if the user has infinite blocks
        if self.config["abilities"]["inf_blocks"]:
            for i in range(self.config["num_players"]):
                if not self.config["players"][i]["is_human"]:
                    continue

                for j in range(2, 10):
                    self.player_inventories[i][j][0] = j
                    self.player_inventories[i][j][1] = 1

        if not self.config["abilities"]["inf_blocks"]:
            self._copy_palette_from_goal()

        if self.config["malmo"]["use_malmo"]:
            self.malmo_interface.reset(
                self.current_blocks,
                self.goal_blocks,
                self.player_locations,
            )
            self.human_action_queues = [[] for _ in range(self.config["num_players"])]

        return [
            self._get_player_obs(player_index)
            for player_index in range(self.config["num_players"])
        ]

    def step(
        self, action_tuples: List[MbagActionTuple]
    ) -> Tuple[List[MbagObs], List[float], List[bool], List[MbagInfoDict]]:
        assert (
            len(action_tuples) == self.config["num_players"]
        ), "Wrong number of actions."

        reward: float = 0
        own_rewards: List[float] = [0 for _ in range(self.config["num_players"])]
        optional_infos: List[Optional[MbagInfoDict]] = [
            None for _ in range(self.config["num_players"])
        ]

        # Process give block actions before movement actions
        action_tuples_sorted_labeled = sorted(
            list(enumerate(action_tuples)),
            key=lambda player_index_action_tuple: (
                0 if player_index_action_tuple[1][0] == MbagAction.GIVE_BLOCK else 1
            ),
        )

        for player_index, player_action_tuple in action_tuples_sorted_labeled:
            # For each player, if they are acting this timestep, step the player,
            # otherwise execute NOOP.
            if (
                self.timestep % self.config["players"][player_index]["timestep_skip"]
                == 0
            ):
                player_reward, player_info = self._step_player(
                    player_index, player_action_tuple
                )
            else:
                player_reward, player_info = self._step_player(
                    player_index,
                    (MbagAction.NOOP, 0, 0),
                )
            reward += player_reward
            own_rewards[player_index] = player_reward
            optional_infos[player_index] = player_info

        infos: List[MbagInfoDict] = []
        for info in optional_infos:
            assert info is not None
            infos.append(info)

        self.timestep += 1

        if (
            self.current_blocks.blocks[self.palette_x]
            != self.goal_blocks.blocks[self.palette_x]
        ).any() and not self.config["abilities"]["inf_blocks"]:
            logger.info("Copying palette from goal ")
            self._copy_palette_from_goal()
            if self.config["malmo"]["use_malmo"]:
                self.malmo_interface.copy_palette_from_goal()

        if self.config["malmo"]["use_malmo"]:
            begin = time.time()
            any_human_actions = False
            while time.time() - begin < self.config["malmo"]["action_delay"]:
                human_actions = self.malmo_interface.get_human_actions()
                for player_index, action_tuple in human_actions:
                    self.human_action_queues[player_index].append(action_tuple)
                for player_index, action_queue in enumerate(self.human_action_queues):
                    if len(action_queue) > 0:
                        any_human_actions = True
                if any_human_actions:
                    break
                time.sleep(0.01)

            for player_index, info in enumerate(infos):
                human_action_tuple: MbagActionTuple = (MbagAction.NOOP, 0, 0)
                if len(self.human_action_queues[player_index]) > 0:
                    human_action_tuple = self.human_action_queues[player_index].pop(0)
                info["human_action"] = human_action_tuple
                if (
                    human_action_tuple[0] != MbagAction.NOOP
                    and not self.config["players"][player_index]["is_human"]
                ):
                    logger.warning(
                        f"received human action for non-human player {player_index}"
                    )

            if not any_human_actions and not self.malmo_interface.running_ai_actions():
                # If there are no pending human actions coming from Malmo and no
                # pending AI actions going to Malmo, then Malmo and the environment
                # should be in sync. We call _update_state_from_malmo to ensure that
                # any remaining discrepancies are resolved.
                self._update_state_from_malmo(
                    self.malmo_interface.get_current_malmo_state()
                )

        obs = [
            self._get_player_obs(player_index)
            for player_index in range(self.config["num_players"])
        ]
        rewards = [
            self._get_player_reward(player_index, reward, own_reward)
            for player_index, own_reward in enumerate(own_rewards)
        ]
        dones = [self._done()] * self.config["num_players"]

        if dones[0] and self.config["malmo"]["use_malmo"]:
            self.malmo_interface.end_episode()

        if dones[0]:
            self.is_first_episode = False
        self.any_step_since_last_reset = True

        return obs, rewards, dones, infos

    def _generate_goal(self) -> MinecraftBlocks:
        # Generate a goal with buffer of at least 1 on the sides, top, and bottom.
        world_size = self.config["world_size"]

        goal_size = (world_size[0] - 2, world_size[1] - 2, world_size[2] - 2)
        if not self.config["abilities"]["inf_blocks"]:
            goal_size = (world_size[0] - 3, world_size[1] - 2, world_size[2] - 2)

        self.palette_x = world_size[0] - 1

        small_goal = self.goal_generator.generate_goal(goal_size)

        goal = self.current_blocks.copy()

        shape = small_goal.size

        goal.blocks[1 : shape[0] + 1, 1 : shape[1] + 1, 1 : shape[2] + 1] = (
            small_goal.blocks
        )
        goal.block_states[1 : shape[0] + 1, 1 : shape[1] + 1, 1 : shape[2] + 1] = (
            small_goal.block_states
        )

        if not self.config["abilities"]["inf_blocks"]:
            for index, block in enumerate(MinecraftBlocks.PLACEABLE_BLOCK_IDS):
                if index >= world_size[2]:
                    break
                goal.blocks[self.palette_x, 2, index] = block
                goal.block_states[self.palette_x, 2, index] = 0

        # logger.debug(goal.blocks)
        return goal

    def _copy_palette_from_goal(self):
        # Copy over the palette from the goal generator
        palette_blocks = self.goal_blocks.blocks[self.palette_x]
        palette_block_states = self.goal_blocks.block_states[self.palette_x]
        self.current_blocks.blocks[self.palette_x] = palette_blocks
        self.current_blocks.block_states[self.palette_x] = palette_block_states

    def _step_player(
        self, player_index: int, action_tuple: MbagActionTuple
    ) -> Tuple[float, MbagInfoDict]:
        action = MbagAction(action_tuple, self.config["world_size"])
        goal_dependent_reward = 0.0
        goal_independent_reward = 0.0

        noop: bool = True
        # marks if an action 'correct' meaning it directly contributed to the goal
        action_correct: bool = False

        if action.action_type == MbagAction.NOOP:
            pass
        elif action.action_type in [MbagAction.PLACE_BLOCK, MbagAction.BREAK_BLOCK]:
            prev_block = self.current_blocks[action.block_location]
            prev_inventory_obs = self._get_inventory_obs(player_index)
            noop = not self._handle_place_break(player_index, action)

            # Calculate reward based on progress towards goal.
            if (
                action.action_type == MbagAction.BREAK_BLOCK
                and action.block_location[0] == self.palette_x
                and not self.config["abilities"]["inf_blocks"]
            ):
                # TODO: shouldn't we check if the user actually broke the block?
                # might be worth adding a test to make sure the reward only comes
                # through if they did
                new_inventory_obs = self._get_inventory_obs(player_index)
                goal_independent_reward += (
                    np.count_nonzero(new_inventory_obs)
                    - np.count_nonzero(prev_inventory_obs)
                ) * self._get_reward(
                    player_index, "get_resources", self.global_timestep
                )
            else:
                new_block = self.current_blocks[action.block_location]
                goal_block = self.goal_blocks[action.block_location]
                prev_goal_similarity = self._get_goal_similarity(
                    prev_block,
                    goal_block,
                    partial_credit=True,
                    player_index=player_index,
                )
                new_goal_similarity = self._get_goal_similarity(
                    new_block,
                    goal_block,
                    partial_credit=True,
                    player_index=player_index,
                )
                goal_dependent_reward += new_goal_similarity - prev_goal_similarity
                action_correct = (
                    action.action_type == MbagAction.PLACE_BLOCK
                    and goal_dependent_reward > 0
                ) or (
                    action.action_type == MbagAction.BREAK_BLOCK
                    and goal_dependent_reward >= 0
                )
        elif (
            action.action_type in MbagAction.MOVE_ACTION_TYPES
            and not self.config["abilities"]["teleportation"]
        ):
            noop = not self._handle_move(player_index, action)
        elif (
            action.action_type == MbagAction.GIVE_BLOCK
            and not self.config["abilities"]["inf_blocks"]
        ):
            noop = 0 == self._handle_give_block(player_index, action)

        if noop:
            goal_independent_reward += self._get_reward(
                player_index, "noop", self.global_timestep
            )
        else:
            goal_independent_reward += self._get_reward(
                player_index, "action", self.global_timestep
            )

        reward = goal_dependent_reward + goal_independent_reward

        info: MbagInfoDict = {
            "goal_similarity": self._get_goal_similarity(
                self.current_blocks[:],
                self.goal_blocks[:],
            ).sum(),
            "goal_dependent_reward": goal_dependent_reward,
            "goal_independent_reward": goal_independent_reward,
            "own_reward": reward,
            "own_reward_prop": self._get_own_reward_prop(player_index),
            "attempted_action": action,
            "action": action if not noop else MbagAction.noop_action(),
            "action_correct": action_correct and not noop,
            "malmo_observations": [],
            "human_action": (MbagAction.NOOP, 0, 0),
        }

        return reward, info

    def _handle_place_break(self, player_index: int, action: MbagAction) -> bool:
        # Check if the player can give/receive the block.
        if not self.config["abilities"]["inf_blocks"]:
            if action.action_type == MbagAction.PLACE_BLOCK:
                if not self._try_take_player_blocks(
                    action.block_id, player_index, False
                ):
                    return False
            elif action.action_type == MbagAction.BREAK_BLOCK:
                broken_block_id = self.current_blocks.blocks[action.block_location]
                if not self._try_give_player_blocks(
                    broken_block_id, player_index, False
                ):
                    return False

        # Try to place or break a block.
        if self.config["abilities"]["teleportation"]:
            place_break_result = self.current_blocks.try_break_place(
                cast(Literal[1, 2], action.action_type),
                action.block_location,
                action.block_id,
            )
        else:
            if self._collides_with_players(
                action.block_location, player_index, check_below_feet=False
            ):
                place_break_result = None
            else:
                place_break_result = self.current_blocks.try_break_place(
                    cast(Literal[1, 2], action.action_type),
                    action.block_location,
                    action.block_id,
                    player_location=self.player_locations[player_index],
                    other_player_locations=self.player_locations[:player_index]
                    + self.player_locations[player_index + 1 :],
                    is_human=self.config["players"][player_index]["is_human"],
                )

        if place_break_result is None:
            return False

        player_location, click_location = place_break_result
        if self.config["abilities"]["teleportation"]:
            self.player_locations[player_index] = player_location
        self.last_interacted[action.block_location] = player_index

        if not self.config["abilities"]["inf_blocks"]:
            # Actually give or take the block.
            if action.action_type == MbagAction.PLACE_BLOCK:
                assert self._try_take_player_blocks(action.block_id, player_index, True)
            elif action.action_type == MbagAction.BREAK_BLOCK:
                assert self._try_give_player_blocks(broken_block_id, player_index, True)

        if (
            self.config["malmo"]["use_malmo"]
            and not self.config["players"][player_index]["is_human"]
        ):
            viewpoint = np.array(player_location)
            viewpoint[1] += 1.6
            delta = np.array(click_location) - viewpoint
            delta /= np.sqrt((delta**2).sum())
            yaw = np.rad2deg(np.arctan2(-delta[0], delta[2]))
            pitch = np.rad2deg(-np.arcsin(delta[1]))
            self.player_directions[player_index] = (yaw, pitch)

            self.malmo_interface.queue_ai_action(
                player_index,
                MalmoPlaceBreakAIAction(
                    action,
                    yaw,
                    pitch,
                    (
                        player_location
                        if self.config["abilities"]["teleportation"]
                        else None
                    ),
                ),
            )

        return True

    def _handle_move(self, player_index: int, action: MbagAction) -> bool:
        """
        Handle a move action.
        Returns whether the action was successful or not
        """

        action_type = action.action_type
        player_x, player_y, player_z = self.player_locations[player_index]
        dx, dy, dz = MbagAction.MOVE_ACTION_DELTAS[action_type]
        new_player_location: WorldLocation = (
            player_x + dx,
            player_y + dy,
            player_z + dz,
        )

        if not self._is_valid_player_space(
            new_player_location,
            player_index,
            ignore_other_players=self.config["players"][player_index]["is_human"],
        ):
            return False

        self.player_locations[player_index] = new_player_location

        if (
            self.config["malmo"]["use_malmo"]
            and not self.config["players"][player_index]["is_human"]
        ):
            self.malmo_interface.queue_ai_action(
                player_index, MalmoMoveAIAction(action, new_player_location)
            )

        return True

    def _handle_give_block(self, giver_player_index: int, action: MbagAction) -> int:
        """
        Handles giving blocks to a player.
        """

        block_id = action.block_id
        recipient_location = (
            action.block_location[0] + 0.5,
            action.block_location[1],
            action.block_location[2] + 0.5,
        )

        # Check if non-human players can reach the location specified (has to be within one block
        # in all directions).
        if not self.config["players"][giver_player_index]["is_human"]:
            gx, gy, gz = self.player_locations[giver_player_index]
            rx, ry, rz = recipient_location
            if not self.config["abilities"]["teleportation"] and (
                abs(gx - rx) > 1 or abs(gy - ry) > 1 or abs(gz - rz) > 1
            ):
                return 0

        # Find player index at the location specified
        recipient_player_index: Optional[int] = None
        for player_index in range(self.config["num_players"]):
            player_x, player_y, player_z = self.player_locations[player_index]
            if (
                abs(player_x - recipient_location[0]) < 0.5
                and abs(player_y - recipient_location[1]) < 0.5
                and abs(player_z - recipient_location[2]) < 0.5
            ):
                recipient_player_index = player_index
                break
        if recipient_player_index is None:
            return 0

        blocks_to_give = self.BLOCKS_TO_GIVE
        if self.config["players"][giver_player_index]["is_human"]:
            blocks_to_give = 1

        if not self.config["abilities"]["inf_blocks"]:
            if not (
                self._try_take_player_blocks(
                    block_id, giver_player_index, False, blocks_to_give
                )
                and self._try_give_player_blocks(
                    block_id, recipient_player_index, False, blocks_to_give
                )
            ):
                return 0

            assert self._try_take_player_blocks(
                block_id, giver_player_index, True, blocks_to_give
            )
            assert self._try_give_player_blocks(
                block_id, recipient_player_index, True, blocks_to_give
            )

        if (
            self.config["malmo"]["use_malmo"]
            and not self.config["players"][giver_player_index]["is_human"]
        ):
            self.malmo_interface.queue_ai_action(
                giver_player_index,
                MalmoGiveAIAction(action, recipient_player_index, blocks_to_give),
            )

        return blocks_to_give

    def _get_inventory_obs(self, player_index: int) -> MbagInventoryObs:
        """
        Gets the array representation of the given player's inventory.
        """

        player_inventory = self.player_inventories[player_index]
        inventory_obs = get_block_counts_in_inventory(player_inventory)
        return inventory_obs

    def _try_give_player_blocks(
        self, block_id: int, player_index: int, give: bool, num_to_give: int = 1
    ) -> bool:
        """
        Attempts to give to player_index the given number of blocks of type block_id.
        Returns whether the give was successful. If give is False, then the inventory
        slot is not incremented.
        """

        player_inventory = self.player_inventories[player_index]
        # Slots must be empty or of the same type.
        available_slots = (player_inventory[:, 0] == block_id) | (
            player_inventory[:, 1] == 0
        )
        available_space = np.sum(STACK_SIZE - player_inventory[available_slots, 1])

        if available_space < num_to_give:
            return False
        else:
            if give:
                left_to_give = num_to_give
                for slot in np.where(available_slots)[0]:
                    player_inventory[slot, 0] = block_id
                    if left_to_give <= STACK_SIZE - player_inventory[slot, 1]:
                        player_inventory[slot, 1] += left_to_give
                        left_to_give = 0
                        break
                    else:
                        left_to_give -= STACK_SIZE - player_inventory[slot, 1]
                        player_inventory[slot, 1] = STACK_SIZE
                assert left_to_give == 0
            return True

    def _try_take_player_blocks(
        self,
        block_id: int,
        player_index: int,
        take: bool,
        num_to_take: int = 1,
    ) -> bool:
        """
        Attempts to take from player_index the given number of blocks of type block_id.
        Returns whether the take was successful. If take is False, then the inventory
        slot is not decremented.
        """
        player_inventory = self.player_inventories[player_index]
        total_blocks = np.sum(player_inventory[player_inventory[:, 0] == block_id, 1])
        if total_blocks < num_to_take:
            return False
        else:
            if take:
                matching_inventory_slots = np.where(
                    (player_inventory[:, 0] == block_id) & (player_inventory[:, 1] > 0)
                )[0]
                left_to_take = num_to_take
                for slot in matching_inventory_slots:
                    if left_to_take <= player_inventory[slot, 1]:
                        player_inventory[slot, 1] -= left_to_take
                        left_to_take = 0
                        break
                    else:
                        player_inventory[slot, 1] = 0
                        left_to_take -= player_inventory[slot, 1]
                assert left_to_take == 0
            return True

    def _is_valid_player_space(
        self,
        player_location: WorldLocation,
        player_index: int,
        ignore_other_players: bool = False,
    ) -> bool:
        proposed_block: BlockLocation = (
            int(np.floor(player_location[0])),
            int(np.floor(player_location[1])),
            int(np.floor(player_location[2])),
        )
        # Check if block is out of bounds.
        for i in range(3):
            if (
                proposed_block[i] < 0
                or proposed_block[i] >= self.config["world_size"][i]
            ):
                return False

        if not self.current_blocks.blocks[proposed_block] == MinecraftBlocks.AIR:
            return False

        if proposed_block[1] < self.config["world_size"][1] - 1:
            if (
                not self.current_blocks.blocks[
                    proposed_block[0], proposed_block[1] + 1, proposed_block[2]
                ]
                == MinecraftBlocks.AIR
            ):
                return False

        if ignore_other_players:
            return True
        else:
            return not self._collides_with_players(proposed_block, player_index)

    def _collides_with_players(
        self, proposed_block, player_id: int, check_below_feet: bool = True
    ) -> bool:
        for i in range(len(self.player_locations)):
            if i == player_id:
                continue

            player_x, player_y, player_z = self.player_locations[i]
            block_x, block_y, block_z = proposed_block
            colliding_y_locations = [player_y, player_y + 1]
            if check_below_feet:
                colliding_y_locations.append(player_y - 1)
            if (
                block_x == player_x - 0.5
                and block_z == player_z - 0.5
                and block_y in colliding_y_locations
            ):
                return True

        return False

    def _get_goal_similarity(
        self,
        current_block: Tuple[np.ndarray, np.ndarray],
        goal_block: Tuple[np.ndarray, np.ndarray],
        partial_credit: bool = False,
        player_index: Optional[int] = None,
    ):
        """
        Get the similarity between this block and the goal block, used to calculate
        the reward. The reward is the different between this value before and after the
        player's action.
        """

        current_block_id, current_block_state = current_block
        goal_block_id, goal_block_state = goal_block

        similarity = np.zeros(
            np.broadcast(current_block_id, goal_block_id).shape, dtype=float
        )
        if partial_credit:
            # Give partial credit for placing the wrong block type.
            assert player_index is not None
            similarity[
                (goal_block_id != MinecraftBlocks.AIR)
                & (current_block_id != MinecraftBlocks.AIR)
            ] = self._get_reward(player_index, "place_wrong", self.global_timestep)
        similarity[goal_block_id == current_block_id] = 1
        return similarity

    def _get_player_obs(self, player_index: int) -> MbagObs:
        world_obs = np.zeros(self.world_obs_shape, np.uint8)
        world_obs[CURRENT_BLOCKS] = self.current_blocks.blocks
        world_obs[CURRENT_BLOCK_STATES] = self.current_blocks.block_states
        if self.config["players"][player_index]["goal_visible"]:
            world_obs[GOAL_BLOCKS] = self.goal_blocks.blocks
            world_obs[GOAL_BLOCK_STATES] = self.goal_blocks.block_states

        # Player markers for the observation: the current player is marked with 1
        # and then other players are marked starting with 2, 3, ...
        player_marker_map = {
            player_index: CURRENT_PLAYER,
            **{
                other_player_index: other_player_marker + OTHER_PLAYER
                for other_player_marker, other_player_index in enumerate(
                    list(range(player_index))
                    + list(range(player_index + 1, self.config["num_players"]))
                )
            },
        }

        # Add locations to the observation if the locations are actually meaningful
        # (i.e., if players do not have teleportation abilities).
        if not self.config["abilities"]["teleportation"]:
            check_for_overlap = not any(
                self.config["players"][other_player_index]["is_human"]
                for other_player_index in range(self.config["num_players"])
            )

            for other_player_index, other_player_location in enumerate(
                self.player_locations
            ):
                if other_player_index == player_index:
                    continue
                self._add_player_location_to_world_obs(
                    world_obs,
                    other_player_location,
                    player_marker_map[other_player_index],
                    check_for_overlap=check_for_overlap,
                )

            # Always add the current player's location to the observation last
            # to ensure that will overwrite any other player's location.
            self._add_player_location_to_world_obs(
                world_obs,
                self.player_locations[player_index],
                CURRENT_PLAYER,
                check_for_overlap=check_for_overlap,
            )

        for other_player_index in range(self.config["num_players"]):
            world_obs[LAST_INTERACTED][self.last_interacted == other_player_index] = (
                player_marker_map[other_player_index]
            )

        return (
            world_obs,
            self._get_inventory_obs(player_index),
            np.array(self.timestep, dtype=np.int32),
        )

    def _add_player_location_to_world_obs(
        self,
        world_obs: MbagWorldObsArray,
        player_location: WorldLocation,
        marker: int,
        check_for_overlap: bool = True,
    ):
        x, y_feet, z = player_location
        x, y_feet, z = int(np.floor(x)), int(np.floor(y_feet)), int(np.floor(z))
        for y in (
            [y_feet, y_feet + 1]
            if y_feet + 1 < self.config["world_size"][1]
            else [y_feet]
        ):
            if check_for_overlap:
                assert (
                    world_obs[PLAYER_LOCATIONS, x, y, z] == 0
                ), "players are overlapping"
            world_obs[PLAYER_LOCATIONS, x, y, z] = marker

    def _get_reward(
        self, player_index: int, reward: str, global_timestep: int
    ) -> float:
        return cast(
            float, self._reward_schedules[player_index][reward].value(global_timestep)
        )

    def _get_reward_config_for_player(self, player_index: int) -> RewardsConfigDict:
        return self.config["players"][player_index]["rewards"]

    def _get_own_reward_prop(self, player_index: int) -> float:
        return self._get_reward(player_index, "own_reward_prop", self.global_timestep)

    def _get_player_reward(
        self, player_index: int, reward: float, own_reward: float
    ) -> float:
        own_reward_prop = self._get_own_reward_prop(player_index)
        return own_reward_prop * own_reward + (1 - own_reward_prop) * reward

    def _update_state_from_malmo(self, malmo_state: MalmoState):
        self._update_blocks_from_malmo(malmo_state)
        self._update_player_inventories_from_malmo(malmo_state)
        self._update_player_locations_from_malmo(malmo_state)

    def _update_blocks_from_malmo(self, malmo_state: MalmoState):
        malmo_blocks = malmo_state.blocks

        location: BlockLocation
        for location in cast(
            Sequence[BlockLocation],
            map(
                tuple,
                np.argwhere((malmo_blocks.blocks != self.current_blocks.blocks)),
            ),
        ):
            logger.warning(
                f"block discrepancy at {location}: "
                "expected "
                f"{MinecraftBlocks.ID2NAME[self.current_blocks.blocks[location]]} "
                f"but received "
                f"{MinecraftBlocks.ID2NAME[malmo_blocks.blocks[location]]} "
                "from Malmo"
            )

        self.current_blocks.blocks[:] = malmo_blocks.blocks

    def _update_player_inventories_from_malmo(
        self,
        malmo_state: MalmoState,
    ):
        if self.config["abilities"]["inf_blocks"]:
            pass
        else:
            for player_index in range(self.config["num_players"]):
                # Make sure inventory in Malmo matches up with what's in our inventory.
                player_inventory = self.player_inventories[player_index]
                malmo_inventory = malmo_state.player_inventories[player_index]
                for slot in np.nonzero(
                    np.any(malmo_inventory != player_inventory, axis=1)
                )[0]:
                    logger.warning(
                        f"inventory discrepancy at slot {slot}: "
                        f"expected {player_inventory[slot, 1]} x "
                        f"{MinecraftBlocks.ID2NAME[player_inventory[slot, 0]]} "
                        f"but received {malmo_inventory[slot, 1]} x "
                        f"{MinecraftBlocks.ID2NAME[malmo_inventory[slot, 0]]} "
                        "from Malmo"
                    )
                    player_inventory[slot] = malmo_inventory[slot]

    def _update_player_locations_from_malmo(self, malmo_state: MalmoState):
        if not self.config["abilities"]["teleportation"]:
            for player_index in range(self.config["num_players"]):
                if self.config["players"][player_index]["is_human"]:
                    # Location discrepancies for human players are handled by the
                    # human action detector in MalmoInterface.
                    continue

                # Make sure position is as expected.
                malmo_location = malmo_state.player_locations[player_index]
                if any(
                    abs(malmo_coord - stored_coord) > 1e-4
                    for malmo_coord, stored_coord in zip(
                        malmo_location, self.player_locations[player_index]
                    )
                ):
                    logger.warning(
                        f"location discrepancy for player {player_index}: "
                        f"expected {self.player_locations[player_index]} but received "
                        f"{malmo_location} from Malmo"
                    )
                    self.player_locations[player_index] = malmo_location

    def _done(self) -> bool:
        return (
            self.timestep >= self.config["horizon"]
            or self.current_blocks == self.goal_blocks
        )

    def get_state(self) -> MbagStateDict:
        return {
            "current_blocks": self.current_blocks.copy(),
            "goal_blocks": self.goal_blocks.copy(),
            "player_locations": list(self.player_locations),
            "player_directions": list(self.player_directions),
            "player_inventories": [
                inventory.copy() for inventory in self.player_inventories
            ],
            "last_interacted": self.last_interacted.copy(),
            "timestep": self.timestep,
        }

    def set_state_no_obs(self, state: MbagStateDict) -> None:
        if self.config["malmo"]["use_malmo"]:
            raise RuntimeError("Cannot set state when using Malmo.")

        self.current_blocks = state["current_blocks"].copy()
        self.goal_blocks = state["goal_blocks"].copy()
        self.player_locations = list(state["player_locations"])
        self.player_directions = list(state["player_directions"])
        self.player_inventories = [
            inventory.copy() for inventory in state["player_inventories"]
        ]
        self.last_interacted = state["last_interacted"].copy()
        self.timestep = state["timestep"]

    def set_state(self, state: MbagStateDict) -> List[MbagObs]:
        self.set_state_no_obs(state)

        return [
            self._get_player_obs(player_index)
            for player_index in range(self.config["num_players"])
        ]<|MERGE_RESOLUTION|>--- conflicted
+++ resolved
@@ -4,16 +4,12 @@
 import logging
 import random
 import time
-from typing import List, Optional, Sequence, Tuple, cast
+from typing import Dict, List, Optional, Sequence, Tuple, cast
 
 import numpy as np
 from gymnasium import spaces
-<<<<<<< HEAD
 from ray.rllib.utils.schedules import ConstantSchedule, PiecewiseSchedule, Schedule
-from typing_extensions import Literal, TypedDict
-=======
 from typing_extensions import Literal
->>>>>>> 5c85a4fc
 
 from .actions import MbagAction, MbagActionTuple
 from .blocks import MinecraftBlocks
@@ -56,273 +52,9 @@
     num_world_obs_channels,
 )
 
-<<<<<<< HEAD
-if TYPE_CHECKING:
-    from .malmo import MalmoObservationDict
-
-
-RewardEndpoints = List[Tuple[int, float]]
-RewardType = Union[float, RewardEndpoints]
-
-
 logger = logging.getLogger(__name__)
 
 
-class MalmoConfigDict(TypedDict, total=False):
-    use_malmo: bool
-    """
-    Whether to connect to a real Minecraft instance with Project Malmo.
-    """
-
-    use_spectator: bool
-    """
-    Adds in a spectator player to observe the game from a 3rd person point of view.
-    """
-
-    restrict_players: bool
-    """
-    Places a group of barrier blocks around players that prevents them from leaving
-    the test world
-    """
-
-    video_dir: Optional[str]
-    """
-    Optional directory to record video from the game into.
-    """
-
-    ssh_args: Optional[List[Optional[List[str]]]]
-    """
-    If one of the Malmo instances is running over an SSH tunnel, then the entry in this
-    list of the corresponding player should be set to a list of arguments that are
-    passed to ssh in order to access the remote machine. This will be used to
-    automatically set up necessary port forwarding.
-    """
-
-    start_port: int
-    """
-    Port to start looking for Malmo instances at (default 10000).
-    """
-
-    action_delay: float
-    """
-    The number of seconds to wait after each step to allow actions to complete
-    in Malmo.
-    """
-
-
-class RewardsConfigDict(TypedDict, total=False):
-    noop: RewardType
-    """
-    The reward for doing any action which does nothing. This is usually either zero,
-    or negative to discourage noops.
-    """
-
-    action: RewardType
-    """
-    The reward for doing any action which is not a noop. This could be negative to
-    introduce some cost for acting.
-    """
-
-    place_wrong: RewardType
-    """
-    The reward for placing a block which is not correct, but in a place where a block
-    should go. The negative of this is also given for breaking a block which is not
-    correct.
-    """
-
-    own_reward_prop: RewardType
-    """
-    A number from 0 to 1. At 0, it gives the normal reward function which takes into
-    account all players actions. At 1, it gives only reward for actions that the
-    specific player took.
-    """
-
-    get_resources: RewardType
-    """
-    The reward for getting a resource block from the palette that the player
-    did not have in their inventory previously.
-    """
-
-
-class AbilitiesConfigDict(TypedDict):
-    teleportation: bool
-    """
-    Whether the agent can teleport or must move block by block.
-    """
-
-    flying: bool
-    """
-    Whether the agent can fly or if the agent must be standing on a block at all times.
-    Not implemented yet!
-    """
-
-    inf_blocks: bool
-    """
-    True - agent has infinite blocks to build with
-    False - agent must manage resources and inventory
-    """
-
-
-class ItemDict(TypedDict):
-    id: str
-    """
-    String id of a Minecraft item.
-    """
-
-    count: int
-    """
-    The number of this item to place in the player inventory
-    """
-
-    enchantments: List[EnchantmentDict]
-
-
-class EnchantmentDict(TypedDict, total=False):
-    id: int
-    """
-    String id of Enchantment
-    """
-
-    level: int
-    """
-    The level of the enchantment to give to the item
-    """
-
-
-class MbagPlayerConfigDict(TypedDict, total=False):
-    player_name: Optional[str]
-    """A player name that will be displayed in Minecraft if connected via Malmo."""
-
-    goal_visible: bool
-    """Whether the player can observe the goal."""
-
-    is_human: bool
-    """
-    Whether this player is a human interacting via Malmo. Setting this to True requires
-    Malmo to be configured.
-    """
-
-    timestep_skip: int
-    """
-    How often the player can interact with the environment, i.e. 1 means every
-    timestep, 5 means only every 5th timestep.
-    """
-
-    rewards: RewardsConfigDict
-    """
-    Optional per-player reward configuration. Any unpopulated keys are overridden by
-    values from the overall rewards config dict.
-    """
-
-    give_items: List[ItemDict]
-    """
-    A list of items to give to the player at the beginning of the game.
-    """
-
-
-class MbagConfigDict(TypedDict, total=False):
-    num_players: int
-    horizon: int
-    world_size: WorldSize
-    random_start_locations: bool
-
-    goal_generator: Union[Type[GoalGenerator], str]
-    goal_generator_config: GoalGeneratorConfig
-
-    players: List[MbagPlayerConfigDict]
-    """List of player configuration dictionaries."""
-
-    malmo: MalmoConfigDict
-    """Configuration options for connecting to Minecraft with Project Malmo."""
-
-    rewards: RewardsConfigDict
-    """
-    Configuration options for environment reward. To configure on a per-player basis,
-    use rewards key in player configuration dictionary.
-    """
-
-    abilities: AbilitiesConfigDict
-    """
-    Configuration for limits placed on the players (e.g., can they teleport, do they
-    have to gather resources, etc.).
-    """
-
-    randomize_first_episode_length: bool
-    """
-    If True, the first episode will have a random length between 1 and horizon. This
-    can be useful when training with an algorithm like PPO so that fragments
-    of episodes are not strongly correlated across environments.
-    """
-
-
-DEFAULT_PLAYER_CONFIG: MbagPlayerConfigDict = {
-    "player_name": None,
-    "goal_visible": True,
-    "is_human": False,
-    "timestep_skip": 1,
-    "rewards": {},
-    "give_items": [],
-}
-
-
-DEFAULT_CONFIG: MbagConfigDict = {
-    "num_players": 1,
-    "horizon": 50,
-    "world_size": (5, 5, 5),
-    "random_start_locations": False,
-    "goal_generator": TransformedGoalGenerator,
-    "goal_generator_config": {
-        "goal_generator": "random",
-        "goal_generator_config": {},
-        "transforms": [
-            {"transform": "add_grass"},
-        ],
-    },
-    "players": [{}],
-    "malmo": {
-        "use_malmo": False,
-        "use_spectator": False,
-        "restrict_players": False,
-        "video_dir": None,
-        "ssh_args": None,
-        "start_port": 10000,
-        "action_delay": 0.3,
-    },
-    "rewards": {
-        "noop": 0.0,
-        "action": 0.0,
-        "place_wrong": 0.0,
-        "own_reward_prop": 0.0,
-        "get_resources": 0,
-    },
-    "abilities": {
-        "teleportation": True,
-        "flying": True,
-        "inf_blocks": True,
-    },
-}
-
-NO_ONE = 0
-CURRENT_PLAYER = 1
-OTHER_PLAYER = 2
-NO_INTERACTION = -1
-
-
-class MbagStateDict(TypedDict):
-    current_blocks: MinecraftBlocks
-    goal_blocks: MinecraftBlocks
-    player_locations: List[WorldLocation]
-    player_directions: List[FacingDirection]
-    player_inventories: List[MbagInventory]
-    last_interacted: np.ndarray
-    timestep: int
-
-
-=======
-logger = logging.getLogger(__name__)
-
-
->>>>>>> 5c85a4fc
 class MbagEnv(object):
     config: MbagConfigDict
     current_blocks: MinecraftBlocks
@@ -394,7 +126,6 @@
         self.is_first_episode = True
         self.any_step_since_last_reset = True
 
-<<<<<<< HEAD
         # Initialize reward schedules.
         self._reward_schedules: List[Dict[str, Schedule]] = []
         for player_index in range(self.config["num_players"]):
@@ -423,8 +154,6 @@
         #         "environment does not yet support human and non-human players at the same time"
         #     )
 
-=======
->>>>>>> 5c85a4fc
     @staticmethod
     def get_config(partial_config: MbagConfigDict) -> MbagConfigDict:
         """Get a fully populated config dict by adding defaults where necessary."""
