from __future__ import annotations

import copy
import logging
import random
import time
from typing import (
    TYPE_CHECKING,
    Dict,
    List,
    Optional,
    Sequence,
    Tuple,
    Type,
    Union,
    cast,
)

import numpy as np
from gym import spaces
from typing_extensions import Literal, TypedDict

from .blocks import MinecraftBlocks
from .goals import (
    ALL_GOAL_GENERATORS,
    GoalGenerator,
    GoalGeneratorConfig,
    TransformedGoalGenerator,
)
from .human_actions import HumanActionDetector
from .types import (
    CURRENT_BLOCK_STATES,
    CURRENT_BLOCKS,
    GOAL_BLOCK_STATES,
    GOAL_BLOCKS,
    LAST_INTERACTED,
    BlockLocation,
    FacingDirection,
    MbagAction,
    MbagActionTuple,
    MbagActionType,
    MbagInfoDict,
    MbagInventory,
    MbagInventoryObs,
    MbagObs,
    MbagWorldObsArray,
    WorldLocation,
    WorldSize,
    num_world_obs_channels,
)

if TYPE_CHECKING:
    from .malmo import MalmoObservationDict


logger = logging.getLogger(__name__)


class MalmoConfigDict(TypedDict, total=False):
    use_malmo: bool
    """
    Whether to connect to a real Minecraft instance with Project Malmo.
    """

    use_spectator: bool
    """
    Adds in a spectator player to observe the game from a 3rd person point of view.
    """

    restrict_players: bool
    """
    Places a group of barrier blocks around players that prevents them from leaving
    the test world
    """

    video_dir: Optional[str]
    """
    Optional directory to record video from the game into.
    """


class RewardsConfigDict(TypedDict, total=False):
    noop: float
    """
    The reward for doing any action which does nothing. This is usually either zero,
    or negative to discourage noops.
    """

    action: float
    """
    The reward for doing any action which is not a noop. This could be negative to
    introduce some cost for acting.
    """

    place_wrong: float
    """
    The reward for placing a block which is not correct, but in a place where a block
    should go. The negative of this is also given for breaking a block which is not
    correct.
    """

    own_reward_prop: float
    """
    A number from 0 to 1. At 0, it gives the normal reward function which takes into
    account all players actions. At 1, it gives only reward for actions that the
    specific player took.
    """

    own_reward_prop_horizon: Optional[int]
    """
    Decay own_reward_prop to 0 over this horizon. This requires calling
    set_global_timestep on the environment to update the global timestep.
    """

    get_resources: float
    """
    A number from 0 to 1. The reward for getting a resource by mining the palette.
    Not sure if strictly necessary.
    """


class AbilitiesConfigDict(TypedDict):
    teleportation: bool
    """
    Whether the agent can teleport or must move block by block.
    """

    flying: bool
    """
    Whether the agent can fly or if the agent must be standing on a block at all times.
    Not implemented yet!
    """

    inf_blocks: bool
    """
    True - agent has infinite blocks to build with
    False - agent must manage resources and inventory
    """


class Item(TypedDict):
    id: str
    """
    String id of a Minecraft item.
    """

    count: int
    """
    The number of this item to place in the player inventory
    """


class MbagPlayerConfigDict(TypedDict, total=False):
    player_name: Optional[str]
    """A player name that will be displayed in Minecraft if connected via Malmo."""

    goal_visible: bool
    """Whether the player can observe the goal."""

    is_human: bool
    """
    Whether this player is a human interacting via Malmo. Setting this to True requires
    Malmo to be configured.
    """

    timestep_skip: int
    """
    How often the player can interact with the environment, i.e. 1 means every
    timestep, 5 means only every 5th timestep.
    """

    rewards: RewardsConfigDict
    """
    Optional per-player reward configuration. Any unpopulated keys are overridden by
    values from the overall rewards config dict.
    """

    give_items: List[Item]
    """
    A list of items to give to the player at the beginning of the game.
    """


class MbagConfigDict(TypedDict, total=False):
    num_players: int
    horizon: int
    world_size: WorldSize

    goal_generator: Union[Type[GoalGenerator], str]
    goal_generator_config: GoalGeneratorConfig

    players: List[MbagPlayerConfigDict]
    """List of player configuration dictionaries."""

    malmo: MalmoConfigDict
    """Configuration options for connecting to Minecraft with Project Malmo."""

    rewards: RewardsConfigDict
    """
    Configuration options for environment reward. To configure on a per-player basis,
    use rewards key in player configuration dictionary.
    """

    abilities: AbilitiesConfigDict
    """
    Configuration for limits placed on the players (e.g., can they teleport, do they
    have to gather resources, etc.).
    """


DEFAULT_PLAYER_CONFIG: MbagPlayerConfigDict = {
    "player_name": None,
    "goal_visible": True,
    "is_human": False,
    "timestep_skip": 1,
    "rewards": {},
    "give_items": [],
}


DEFAULT_CONFIG: MbagConfigDict = {
    "num_players": 1,
    "horizon": 50,
    "world_size": (5, 5, 5),
    "goal_generator": TransformedGoalGenerator,
    "goal_generator_config": {
        "goal_generator": "random",
        "goal_generator_config": {},
        "transforms": [
            {"transform": "add_grass"},
        ],
    },
    "players": [{}],
    "malmo": {
        "use_malmo": False,
        "use_spectator": False,
        "restrict_players": False,
        "video_dir": None,
    },
    "rewards": {
        "noop": 0.0,
        "action": 0.0,
        "place_wrong": 0.0,
        "own_reward_prop": 0.0,
        "own_reward_prop_horizon": None,
        "get_resources": 0,
    },
    "abilities": {"teleportation": True, "flying": True, "inf_blocks": True},
}

NO_ONE = 0
CURRENT_PLAYER = 1
OTHER_PLAYER = 2
NO_INTERACTION = -1


class MbagStateDict(TypedDict):
    current_blocks: MinecraftBlocks
    goal_blocks: MinecraftBlocks
    player_locations: List[WorldLocation]
    player_directions: List[FacingDirection]
    player_inventories: List[MbagInventory]
    last_interacted: np.ndarray
    timestep: int


class MbagEnv(object):
    config: MbagConfigDict
    current_blocks: MinecraftBlocks
    goal_blocks: MinecraftBlocks
    player_locations: List[WorldLocation]
    player_directions: List[FacingDirection]
    player_inventories: List[MbagInventory]
    palette_x: int
    last_interacted: np.ndarray
    timestep: int
    global_timestep: int

    human_action_detector: HumanActionDetector

    BLOCKS_TO_GIVE = 5
    """The number of blocks given in a GIVE_BLOCK action."""

    INVENTORY_NUM_SLOTS = 36
    """The number of stacks of items a player can carry."""

    STACK_SIZE = 64
    """The maximum number of blocks a player can carry in a stack."""

    def __init__(self, config: MbagConfigDict):
        self.config = self.get_config(config)

        self.world_obs_shape = (num_world_obs_channels,) + self.config["world_size"]
        self.observation_space = spaces.Tuple(
            (
                spaces.Box(0, 255, self.world_obs_shape, dtype=np.uint8),
                spaces.Box(
                    0,
                    self.INVENTORY_NUM_SLOTS * self.STACK_SIZE,
                    (MinecraftBlocks.NUM_BLOCKS,),
                    dtype=int,
                ),
                spaces.Box(0, 0x7FFFFFFF, (), dtype=np.int32),
            )
        )

        # Actions consist of an (action_type, block_location, block_id) tuple.
        # Not all action types use block_location and block_id. See MbagAction for
        # more details.
        self.action_space = spaces.Tuple(
            (
                spaces.Discrete(MbagAction.NUM_ACTION_TYPES),
                spaces.Discrete(np.prod(self.config["world_size"])),
                spaces.Discrete(MinecraftBlocks.NUM_BLOCKS),
            )
        )

        goal_generator = self.config["goal_generator"]
        goal_generator_config = self.config["goal_generator_config"]
        if isinstance(goal_generator, str):
            goal_generator_class = ALL_GOAL_GENERATORS[goal_generator]
        else:
            goal_generator_class = goal_generator
        self.goal_generator = goal_generator_class(goal_generator_config)

        if not self.config["abilities"]["flying"]:
            raise NotImplementedError("lack of flying ability is not yet implemented")

        if self.config["malmo"]["use_malmo"]:
            from .malmo import MalmoClient

            self.malmo_client = MalmoClient()

        self.global_timestep = 0

        self.human_action_detector = HumanActionDetector(self.config)
        if any(
            player_config["is_human"] for player_config in self.config["players"]
        ) and any(
            not player_config["is_human"] for player_config in self.config["players"]
        ):
            raise ValueError(
                "environment does not yet support human and non-human players at the same time"
            )

    @staticmethod
    def get_config(partial_config: MbagConfigDict) -> MbagConfigDict:
        """Get a fully populated config dict by adding defaults where necessary."""

        partial_config = copy.deepcopy(partial_config)
        config = copy.deepcopy(DEFAULT_CONFIG)
        config.update(partial_config)
        if isinstance(config["world_size"], list):
            config["world_size"] = tuple(config["world_size"])

        config["malmo"] = copy.deepcopy(DEFAULT_CONFIG["malmo"])
        config["malmo"].update(partial_config.get("malmo", {}))

        config["rewards"] = copy.deepcopy(DEFAULT_CONFIG["rewards"])
        config["rewards"].update(partial_config.get("rewards", {}))

        if len(config["players"]) != config["num_players"]:
            raise ValueError(
                f"MBAG config dictionary specifies {config['num_players']} player(s) "
                f"but has configuration for {len(config['players'])} player(s)"
            )

        for player_index, partial_player_config in list(enumerate(config["players"])):
            player_config = copy.deepcopy(DEFAULT_PLAYER_CONFIG)
            player_config.update(partial_player_config)

            partial_rewards_config = player_config["rewards"]
            player_config["rewards"] = copy.deepcopy(config["rewards"])
            player_config["rewards"].update(partial_rewards_config)

            if player_config["is_human"] and not config["malmo"]["use_malmo"]:
                raise ValueError(
                    f"Player {player_index} is specified as human but Malmo is not "
                    "enabled"
                )

            config["players"][player_index] = player_config

        if (
            config["malmo"]["video_dir"] is not None
            and not config["malmo"]["use_spectator"]
        ):
            raise ValueError("Video recording requires using a spectator")

        return config

    def update_global_timestep(self, global_timestep: int) -> None:
        self.global_timestep = global_timestep

    def reset(self) -> List[MbagObs]:
        """Reset Minecraft environment and return player observations for each player."""

        self.timestep = 0

        self.current_blocks = MinecraftBlocks(self.config["world_size"])
        self.current_blocks.blocks[:, 0, :] = MinecraftBlocks.BEDROCK
        self.current_blocks.blocks[:, 1, :] = MinecraftBlocks.NAME2ID["dirt"]

        self.last_interacted = np.zeros(self.config["world_size"])
        self.last_interacted[:] = NO_INTERACTION

        self.goal_blocks = self._generate_goal()
        self.player_locations = [
            (
                (i % self.config["world_size"][0]) + 0.5,
                2,
                int(i / self.config["world_size"][0]) + 0.5,
            )
            for i in range(self.config["num_players"])
        ]
        self.player_directions = [(0, 0) for _ in range(self.config["num_players"])]
        self.player_inventories = [
            np.zeros((self.INVENTORY_NUM_SLOTS, 2), dtype=np.int32)
            for _ in range(self.config["num_players"])
        ]

        self.human_action_detector.reset(
            self.player_locations,
            self.current_blocks,
        )

        if self.config["malmo"]["use_malmo"]:
            self.malmo_client.start_mission(
                self.config, self.current_blocks, self.goal_blocks
            )
            time.sleep(1)  # Wait a second for the environment to load.

            # Pre-episode setup in Malmo.
            for player_index in range(self.config["num_players"]):
                # Make players fly.
                for _ in range(2):
                    self.malmo_client.send_command(player_index, "jump 1")
                    time.sleep(0.1)
                    self.malmo_client.send_command(player_index, "jump 0")
                    time.sleep(0.1)
                self.malmo_client.send_command(
                    player_index,
                    "tp " + " ".join(map(str, self.player_locations[player_index])),
                )

                # Give items to players.
                for item in self.config["players"][player_index]["give_items"]:
                    self.malmo_client.send_command(
                        player_index,
                        "chat /give {} {} {}".format(
                            self.config["players"][player_index]["player_name"],
                            item["id"],
                            item["count"],
                        ),
                    )

            # Convert players to survival mode.
            if not self.config["abilities"]["inf_blocks"]:
                self.malmo_client.send_command(0, "chat /gamemode 0")

        if not self.config["abilities"]["inf_blocks"]:
            self._copy_palette_from_goal()

        if self.config["malmo"]["use_malmo"]:
            # Let everything load in Malmo.
            time.sleep(self.malmo_client.ACTION_DELAY)

        return [
            self._get_player_obs(player_index)
            for player_index in range(self.config["num_players"])
        ]

    def step(
        self, action_tuples: List[MbagActionTuple]
    ) -> Tuple[List[MbagObs], List[float], List[bool], List[MbagInfoDict]]:
        assert (
            len(action_tuples) == self.config["num_players"]
        ), "Wrong number of actions."

        reward: float = 0
        own_rewards: List[float] = []
        infos: List[MbagInfoDict] = []

        for player_index, player_action_tuple in enumerate(action_tuples):
            # For each player, if they are acting this timestep, step the player,
            # otherwise execute NOOP.
            if (
                self.timestep % self.config["players"][player_index]["timestep_skip"]
                == 0
            ):
                player_reward, player_info = self._step_player(
                    player_index, player_action_tuple
                )
            else:
                player_reward, player_info = self._step_player(
                    player_index,
                    (MbagAction.NOOP, 0, 0),
                )
            reward += player_reward
            own_rewards.append(player_reward)
            infos.append(player_info)

        self.timestep += 1

        if self.config["malmo"]["use_malmo"]:
            time.sleep(self.malmo_client.ACTION_DELAY)
            infos = self._update_state_from_malmo(infos)
            self._copy_palette_from_goal_in_malmo()
        obs = [
            self._get_player_obs(player_index)
            for player_index in range(self.config["num_players"])
        ]
        rewards = [
            self._get_player_reward(player_index, reward, own_reward)
            for player_index, own_reward in enumerate(own_rewards)
        ]
        dones = [self._done()] * self.config["num_players"]

        if dones[0] and self.config["malmo"]["use_malmo"]:
            # Wait for a second for the final block to place and then end mission.
            time.sleep(1)
            self.malmo_client.end_mission()

        return obs, rewards, dones, infos

    def _generate_goal(self) -> MinecraftBlocks:
        # Generate a goal with buffer of at least 1 on the sides and bottom.
        world_size = self.config["world_size"]

        goal_size = (world_size[0] - 2, world_size[1] - 1, world_size[2] - 2)
        if self.config["abilities"]["inf_blocks"]:
            self.palette_x = -1
        else:
            goal_size = (world_size[0] - 3, world_size[1] - 1, world_size[2] - 2)
            self.palette_x = world_size[0] - 1

        print("yo")
        small_goal = self.goal_generator.generate_goal(goal_size)
        print(small_goal, "FUCK")

        goal = self.current_blocks.copy()

        shape = small_goal.size

        goal.blocks[
            1 : shape[0] + 1, 1 : shape[1] + 1, 1 : shape[2] + 1
        ] = small_goal.blocks
        goal.block_states[
            1 : shape[0] + 1, 1 : shape[1] + 1, 1 : shape[2] + 1
        ] = small_goal.block_states

        if not self.config["abilities"]["inf_blocks"]:
            for index, block in enumerate(MinecraftBlocks.PLACEABLE_BLOCK_IDS):
                if index >= world_size[2]:
                    break
                goal.blocks[self.palette_x, 2, index] = block
                goal.block_states[self.palette_x, 2, index] = 0

        # logger.debug(goal.blocks)
        return goal

    def _copy_palette_from_goal(self):
        # Copy over the palette from the goal generator.
        self.current_blocks.blocks[self.palette_x] = self.goal_blocks.blocks[
            self.palette_x
        ]
        self.current_blocks.block_states[
            self.palette_x
        ] = self.goal_blocks.block_states[self.palette_x]

    def _copy_palette_from_goal_in_malmo(self):
        # Sync with Malmo.
        if self.config["malmo"]["use_malmo"]:
            width, height, depth = self.config["world_size"]
            goal_palette_x = self.palette_x + width + 1

            self.malmo_client.send_command(
                0,
                f"chat /clone {goal_palette_x} 0 0 "
                f"{goal_palette_x} {height - 1} {depth - 1} "
                f"{self.palette_x} 0 0",
            )

    def _step_player(
        self, player_index: int, action_tuple: MbagActionTuple
    ) -> Tuple[float, MbagInfoDict]:
        action = MbagAction(action_tuple, self.config["world_size"])
        goal_dependent_reward = 0.0
        goal_independent_reward = 0.0

        noop: bool = True
        # marks if an action 'correct' meaning it directly contributed to the goal
        action_correct: bool = False

        if action.action_type == MbagAction.NOOP:
            pass
        elif action.action_type in [MbagAction.PLACE_BLOCK, MbagAction.BREAK_BLOCK]:
            prev_block = self.current_blocks[action.block_location]
            prev_inventory_obs = self._get_inventory_obs(player_index)
            noop = not self._handle_place_break(player_index, action)

            # Calculate reward based on progress towards goal.
            if (
                action.action_type == MbagAction.BREAK_BLOCK
                and action.block_location[0] == self.palette_x
            ):
                # TODO: shouldn't we check if the user actually broke the block?
                # might be worth adding a test to make sure the reward only comes
                # through if they did
                new_inventory_obs = self._get_inventory_obs(player_index)
                goal_independent_reward += (
                    np.count_nonzero(new_inventory_obs)
                    - np.count_nonzero(prev_inventory_obs)
                ) * self._get_reward_config_for_player(player_index)["get_resources"]
            else:
                new_block = self.current_blocks[action.block_location]
                goal_block = self.goal_blocks[action.block_location]
                prev_goal_similarity = self._get_goal_similarity(
                    prev_block,
                    goal_block,
                    partial_credit=True,
                    player_index=player_index,
                )
                new_goal_similarity = self._get_goal_similarity(
                    new_block,
                    goal_block,
                    partial_credit=True,
                    player_index=player_index,
                )
                goal_dependent_reward += new_goal_similarity - prev_goal_similarity
                action_correct = (
                    action.action_type == MbagAction.PLACE_BLOCK
                    and goal_dependent_reward > 0
                ) or (
                    action.action_type == MbagAction.BREAK_BLOCK
                    and goal_dependent_reward >= 0
                )
        elif (
            action.action_type in MbagAction.MOVE_ACTION_TYPES
            and not self.config["abilities"]["teleportation"]
        ):
            noop = not self._handle_move(player_index, action.action_type)
        elif (
            action.action_type == MbagAction.GIVE_BLOCK
            and not self.config["abilities"]["inf_blocks"]
        ):
            noop = 0 == self._handle_give_block(
                player_index, action.block_id, action.block_location
            )

        if noop:
            goal_independent_reward += self._get_reward_config_for_player(player_index)[
                "noop"
            ]
        else:
            goal_independent_reward += self._get_reward_config_for_player(player_index)[
                "action"
            ]

        reward = goal_dependent_reward + goal_independent_reward

        if not self.config["abilities"]["inf_blocks"]:
            self._copy_palette_from_goal()

        info: MbagInfoDict = {
            "goal_similarity": self._get_goal_similarity(
                self.current_blocks[:],
                self.goal_blocks[:],
            ).sum(),
            "goal_dependent_reward": goal_dependent_reward,
            "goal_independent_reward": goal_independent_reward,
            "own_reward": reward,
            "own_reward_prop": self._get_own_reward_prop(player_index),
            "action": action if not noop else MbagAction.noop_action(),
            "action_correct": action_correct and not noop,
            "malmo_observations": [],
            "human_actions": [],
        }

        return reward, info

    def _handle_place_break(self, player_index: int, action: MbagAction) -> bool:
        prev_block = self.current_blocks[action.block_location]
        inventory_slot = 0

        if (
            not self.config["abilities"]["inf_blocks"]
            and action.action_type == MbagAction.PLACE_BLOCK
        ):
            inventory_slot = self._try_take_player_block(
                action.block_id, player_index, False
            )

        if inventory_slot < 0:
            return False

        # Try to place or break a block
        if self.config["abilities"]["teleportation"]:
            place_break_result = self.current_blocks.try_break_place(
                cast(Literal[1, 2], action.action_type),
                action.block_location,
                action.block_id,
            )
        else:
            if self._collides_with_players(action.block_location, player_index):
                place_break_result = None
            else:
                place_break_result = self.current_blocks.try_break_place(
                    cast(Literal[1, 2], action.action_type),
                    action.block_location,
                    action.block_id,
                    player_location=self.player_locations[player_index],
                    other_player_locations=self.player_locations[:player_index]
                    + self.player_locations[player_index + 1 :],
                )

        if place_break_result is None:
            return False

        player_location, click_location = place_break_result
        if self.config["abilities"]["teleportation"]:
            self.player_locations[player_index] = player_location
        self.last_interacted[action.block_location] = player_index

        if self.config["players"][player_index]["is_human"]:
            self.human_action_detector.record_human_interaction(action.block_location)

        if (
            self.config["malmo"]["use_malmo"]
            and not self.config["players"][player_index]["is_human"]
        ):
            if self.config["abilities"]["teleportation"]:
                self.malmo_client.send_command(
                    player_index,
                    "tp " + " ".join(map(str, player_location)),
                )

            viewpoint = np.array(player_location)
            viewpoint[1] += 1.6
            delta = np.array(click_location) - viewpoint
            delta /= np.sqrt((delta**2).sum())
            yaw = np.rad2deg(np.arctan2(-delta[0], delta[2]))
            pitch = np.rad2deg(-np.arcsin(delta[1]))
            self.malmo_client.send_command(player_index, f"setYaw {yaw}")
            self.malmo_client.send_command(player_index, f"setPitch {pitch}")
            self.player_directions[player_index] = (yaw, pitch)

            if action.action_type == MbagAction.PLACE_BLOCK:
                if self.config["abilities"]["inf_blocks"]:
                    self.malmo_client.send_command(
                        player_index,
                        f"swapInventoryItems 0 {action.block_id}",
                    )
                    hotbar_slot = 0
                else:
                    player_inventory = self.player_inventories[player_index]
                    if inventory_slot < 9:
                        hotbar_slot = inventory_slot
                    else:
                        # Block is not in hotbar, need to swap it in.
                        hotbar_slot = random.randrange(9)
                        self.malmo_client.send_command(
                            player_index,
                            f"swapInventoryItems {hotbar_slot} {inventory_slot}",
                        )
                        (
                            player_inventory[hotbar_slot],
                            player_inventory[inventory_slot],
                        ) = (
                            player_inventory[inventory_slot].copy(),
                            player_inventory[hotbar_slot].copy(),
                        )

                self.malmo_client.send_command(
                    player_index, f"hotbar.{hotbar_slot + 1} 1"
                )
                self.malmo_client.send_command(
                    player_index, f"hotbar.{hotbar_slot + 1} 0"
                )
                time.sleep(0.1)  # Give time to swap item to hand and teleport.
                self.malmo_client.send_command(player_index, "use 1")
                time.sleep(0.1)  # Give time to place block.
                if self.config["abilities"]["inf_blocks"]:
                    self.malmo_client.send_command(
                        player_index,
                        f"swapInventoryItems 0 {action.block_id}",
                    )
            else:
                time.sleep(0.1)  # Give time to teleport.
                self.malmo_client.send_command(player_index, "attack 1")

        if not self.config["abilities"]["inf_blocks"]:
            if action.action_type == MbagAction.BREAK_BLOCK:
                # Give the block to the player. It looks like Malmo
                # automatically gives broken blocks to the player
                # so we pass give_in_malmo=False.

                # Not necessarily. In Minecraft broken block entities have random momentum so
                # sometimes the block will not be given to the player.
                self._try_give_player_block(
                    int(prev_block[0]), player_index, give_in_malmo=False
                )
            else:
                # Take block from player
                assert (
                    self._try_take_player_block(action.block_id, player_index, True)
                    >= 0
                )
        return True

    def _handle_move(self, player_index: int, action_type: MbagActionType) -> bool:
        """
        Handle a move action.
        Returns whether the action was successful or not
        """

        player_location = self.player_locations[player_index]

        action_mask: Dict[MbagActionType, Tuple[WorldLocation, str]] = {
            MbagAction.MOVE_POS_X: ((1, 0, 0), "moveeast 1"),
            MbagAction.MOVE_NEG_X: ((-1, 0, 0), "movewest 1"),
            MbagAction.MOVE_POS_Y: ((0, 1, 0), "tp"),
            MbagAction.MOVE_NEG_Y: ((0, -1, 0), "tp"),
            MbagAction.MOVE_POS_Z: ((0, 0, 1), "movesouth 1"),
            MbagAction.MOVE_NEG_Z: ((0, 0, -1), "movenorth 1"),
        }
        dx, dy, dz = action_mask[action_type][0]
        new_player_location: WorldLocation = (
            player_location[0] + dx,
            player_location[1] + dy,
            player_location[2] + dz,
        )

        if not self._is_valid_player_space(new_player_location, player_index):
            return False

        player_location = new_player_location
        self.player_locations[player_index] = player_location

        if (
            self.config["malmo"]["use_malmo"]
            and not self.config["players"][player_index]["is_human"]
        ):
            if action_mask[action_type][1] != "tp":
                self.malmo_client.send_command(
                    player_index, action_mask[action_type][1]
                )
            else:
                self.malmo_client.send_command(
                    player_index,
                    "tp " + " ".join(map(str, player_location)),
                )

        return True

    def _handle_give_block(
        self, giver_player_index: int, block_id: int, receiver_location: WorldLocation
    ) -> int:
        """
        Handles giving blocks to a player. Returns how many blocks were given.
        """

        receiver_player_location = (
            receiver_location[0] + 0.5,
            receiver_location[1],
            receiver_location[2] + 0.5,
        )
        logger.debug(self.player_locations)
        logger.debug(receiver_player_location)

        # Check if player can reach the location specified (has to be within one block
        # in all directions).
        gx, gy, gz = self.player_locations[giver_player_index]
        rx, ry, rz = receiver_player_location
        if not self.config["abilities"]["teleportation"] and (
            abs(gx - rx) > 1 or abs(gy - ry) > 1 or abs(gz - rz) > 1
        ):
            return 0

        logger.debug("Finding player index")
        # Find player index at the location specified
        try:
            receiver_player_index = self.player_locations.index(
                receiver_player_location
            )
        except ValueError:
            return 0

        logger.debug(self.player_inventories[giver_player_index])
        # Give the blocks
        for block_index in range(self.BLOCKS_TO_GIVE):
            success = False
            inventory_taken = self._try_take_player_block(
                block_id, giver_player_index, True
            )
            if inventory_taken >= 0:
                success = self._try_give_player_block(
                    block_id, receiver_player_index, True
                )

            if not success:
                return block_index
        logger.debug("Successfully gave block to player")
        logger.debug(self.player_inventories[giver_player_index])

        return self.BLOCKS_TO_GIVE

    def _try_give_player_block(
        self, block_id: int, player_index: int, give_in_malmo: bool = True
    ) -> bool:
        """
        Attempts to give player_index one block of block_id
        Returns a boolean whether the give was successful
        """
        selected_slot = -1

        # Find an appropriate slot
        player_inventory = self.player_inventories[player_index]
        matching_inventory_slots = np.where(
            (player_inventory[:, 0] == block_id)
            & (player_inventory[:, 1] < self.STACK_SIZE)
            & (player_inventory[:, 1] > 0)
        )[0]

        if matching_inventory_slots.size > 0:
            selected_slot = matching_inventory_slots[0]
        else:
            empty_inventory_slots = np.where(player_inventory[:, 1] == 0)[0]
            if empty_inventory_slots.size > 0:
                selected_slot = empty_inventory_slots[0]

        if selected_slot == -1:
            return False

        # Give the inventory item
        player_inventory[selected_slot, 0] = block_id
        player_inventory[selected_slot, 1] += 1

        if (
            self.config["malmo"]["use_malmo"]
            and give_in_malmo
            and not self.config["players"][player_index]["is_human"]
        ):
            player_name = self.malmo_client.get_player_name(player_index, self.config)
            block_name = MinecraftBlocks.ID2NAME[block_id]
            self.malmo_client.send_command(
                player_index, f"chat /give {player_name} {block_name}"
            )

        return True

    def _get_inventory_obs(self, player_index: int) -> MbagInventoryObs:
        """
        Gets the array representation of the given player's inventory.
        """

        player_inventory = self.player_inventories[player_index]
        inventory_obs: MbagInventoryObs = np.zeros(
            MinecraftBlocks.NUM_BLOCKS, dtype=int
        )  # 10 total blocks
        for i in range(player_inventory.shape[0]):
            inventory_obs[player_inventory[i][0]] += player_inventory[i][1]

        return inventory_obs

    def _try_take_player_block(
        self, block_id: int, player_index: int, take: bool
    ) -> int:
        """
        Attempts to take from player_index one block of block_id
        Returns the inventory slot that was decremented, or -1 on a failure.
        """
        selected_slot = -1

        # Find an appropriate slot
        player_inventory = self.player_inventories[player_index]

        matching_inventory_slots = np.where(
            (player_inventory[:, 0] == block_id) & (player_inventory[:, 1] > 0)
        )[0]
        if matching_inventory_slots.size > 0:
            selected_slot = matching_inventory_slots[0]
        else:
            return -1

        # Decrement the inventory item
        if take:
            player_inventory[selected_slot, 1] -= 1
            if player_inventory[selected_slot, 1] == 0:
                player_inventory[selected_slot, 0] = MinecraftBlocks.AIR

            if (
                self.config["malmo"]["use_malmo"]
                and not self.config["players"][player_index]["is_human"]
            ):
                player_name = self.malmo_client.get_player_name(
                    player_index, self.config
                )
                block_name = MinecraftBlocks.ID2NAME[block_id]

                self.malmo_client.send_command(
                    player_index, f"chat /clear {player_name} {block_name} 0 1"
                )

        return selected_slot

    def _is_valid_player_space(
        self, player_location: WorldLocation, player_index: int
    ) -> bool:
        """
        Check to see if the player is able to place a block from their current position.
        """

        proposed_block: BlockLocation = (
            int(np.floor(player_location[0])),
            int(np.floor(player_location[1])),
            int(np.floor(player_location[2])),
        )
        # Check if block is out of bounds.
        for i in range(3):
            if (
                proposed_block[i] < 0
                or proposed_block[i] >= self.config["world_size"][i]
            ):
                return False

        if not self.current_blocks.blocks[proposed_block] == MinecraftBlocks.AIR:
            return False

        if proposed_block[1] < self.config["world_size"][1] - 1:
            if (
                not self.current_blocks.blocks[
                    proposed_block[0], proposed_block[1] + 1, proposed_block[2]
                ]
                == MinecraftBlocks.AIR
            ):
                return False

        return not self._collides_with_players(proposed_block, player_index)

    def _collides_with_players(self, proposed_block, player_id: int) -> bool:
        for i in range(len(self.player_locations)):

            if i == player_id:
                continue

            player = self.player_locations[i]
            if (
                proposed_block[0] == player[0] - 0.5
                and proposed_block[2] == player[2] - 0.5
                and (proposed_block[1] in (player[1] - 1, player[1], player[1] + 1))
            ):
                return True

        return False

    def _get_goal_similarity(
        self,
        current_block: Tuple[np.ndarray, np.ndarray],
        goal_block: Tuple[np.ndarray, np.ndarray],
        partial_credit: bool = False,
        player_index: Optional[int] = None,
    ):
        """
        Get the similarity between this block and the goal block, used to calculate
        the reward. The reward is the different between this value before and after the
        player's action.
        """

        current_block_id, current_block_state = current_block
        goal_block_id, goal_block_state = goal_block

        similarity = np.zeros(
            np.broadcast(current_block_id, goal_block_id).shape, dtype=float
        )
        if partial_credit:
            # Give partial credit for placing the wrong block type.
            assert player_index is not None
            similarity[
                (goal_block_id != MinecraftBlocks.AIR)
                & (current_block_id != MinecraftBlocks.AIR)
            ] = self._get_reward_config_for_player(player_index)["place_wrong"]
        similarity[goal_block_id == current_block_id] = 1
        return similarity

    def _get_player_obs(self, player_index: int) -> MbagObs:
        world_obs = np.zeros(self.world_obs_shape, np.uint8)
        world_obs[CURRENT_BLOCKS] = self.current_blocks.blocks
        world_obs[CURRENT_BLOCK_STATES] = self.current_blocks.block_states
        if self.config["players"][player_index]["goal_visible"]:
            world_obs[GOAL_BLOCKS] = self.goal_blocks.blocks
            world_obs[GOAL_BLOCK_STATES] = self.goal_blocks.block_states

        # Player markers for the observation: the current player is marked with 1
        # and then other players are marked starting with 2, 3, ...
        player_marker_map = {
            player_index: CURRENT_PLAYER,
            **{
                other_player_index: other_player_marker + OTHER_PLAYER
                for other_player_marker, other_player_index in enumerate(
                    list(range(player_index))
                    + list(range(player_index + 1, self.config["num_players"]))
                )
            },
        }

        # Add locations to the observation if the locations are actually meaningful
        # (i.e., if players do not have teleportation abilities).
        if not self.config["abilities"]["teleportation"]:
            for other_player_index, other_player_location in enumerate(
                self.player_locations
            ):
                self._add_player_location_to_world_obs(
                    world_obs,
                    other_player_location,
                    player_marker_map[other_player_index],
                )

        for other_player_index in range(self.config["num_players"]):
            world_obs[LAST_INTERACTED][
                self.last_interacted == other_player_index
            ] = player_marker_map[other_player_index]

        return (
            world_obs,
            self._get_inventory_obs(player_index),
            np.array(self.timestep, dtype=np.int32),
        )

    def _add_player_location_to_world_obs(
        self, world_obs: MbagWorldObsArray, player_location: WorldLocation, marker: int
    ):
        x, y_feet, z = player_location
        x, y_feet, z = int(np.floor(x)), int(np.floor(y_feet)), int(np.floor(z))
        for y in (
            [y_feet, y_feet + 1]
            if y_feet + 1 < self.config["world_size"][1]
            else [y_feet]
        ):
            assert world_obs[4, x, y, z] == 0, "players are overlapping"
            world_obs[4, x, y, z] = marker

    def _get_reward_config_for_player(self, player_index: int) -> RewardsConfigDict:
        return self.config["players"][player_index]["rewards"]

    def _get_own_reward_prop(self, player_index: int) -> float:
        reward_config = self._get_reward_config_for_player(player_index)
        own_reward_prop = reward_config["own_reward_prop"]
        own_reward_prop_horizon = reward_config["own_reward_prop_horizon"]
        if own_reward_prop_horizon is not None:
            own_reward_prop *= max(
                1 - self.global_timestep / own_reward_prop_horizon, 0
            )
        return own_reward_prop

    def _get_player_reward(
        self, player_index: int, reward: float, own_reward: float
    ) -> float:
        own_reward_prop = self._get_own_reward_prop(player_index)
        return own_reward_prop * own_reward + (1 - own_reward_prop) * reward

    def _update_state_from_malmo(self, infos):
        """
        Resolve any discrepencies between the environment state and the state of the
        Minecraft game via Malmo. This generates human actions for human players.
        """

        malmo_observations = self.malmo_client.get_observations(0)

        if len(malmo_observations) == 0:
            return infos

        _, latest_malmo_observation = sorted(malmo_observations)[-1]

        human_actions: List[Tuple[int, MbagActionTuple]] = []

        for player_index in range(self.config["num_players"]):
            malmo_player_observations = []
            if player_index == 0:
                malmo_player_observations = malmo_observations
            else:
                malmo_player_observations = self.malmo_client.get_observations(
                    player_index
                )

            if len(malmo_player_observations) == 0:
                continue

<<<<<<< HEAD
            # how do we add tools to malmo inventory?
            malmo_inventory: MbagInventory = np.array(
                [
                    [
                        MinecraftBlocks.NAME2ID[
                            malmo_player_state[f"InventorySlot_{slot}_item"]  # type: ignore
                        ],
                        malmo_player_state[f"InventorySlot_{slot}_size"],  # type: ignore
                    ]
                    for slot in range(self.INVENTORY_NUM_SLOTS)
                ]
            )
            if self.config["abilities"]["inf_blocks"]:
                # Make sure inventory is organized as expected.
                for block_id in MinecraftBlocks.PLACEABLE_BLOCK_IDS:
                    if malmo_inventory[block_id, 0] != block_id:
                        logger.warning(
                            f"inventory discrepancy at slot {block_id}: "
                            f"expected {MinecraftBlocks.ID2NAME[block_id]} "
                            "but received "
                            f"{MinecraftBlocks.ID2NAME[malmo_inventory[block_id, 0]]} "
                            "from Malmo"
                        )
                        swap_slot = malmo_inventory[:, 0].tolist().index(block_id)
                        self.malmo_client.send_command(
                            player_index, f"swapInventoryItems {block_id} {swap_slot}"
                        )
                        time.sleep(0.1)
            else:
                # Make sure inventory in Malmo matches up with what's in our inventory.
                player_inventory = self.player_inventories[player_index]
                for slot in np.nonzero(
                    np.any(malmo_inventory != player_inventory, axis=1)
                )[0]:
                    logger.warning(
                        f"inventory discrepancy at slot {slot}: "
                        f"expected {player_inventory[slot, 1]} x "
                        f"{MinecraftBlocks.ID2NAME[player_inventory[slot, 0]]} "
                        f"but received {malmo_inventory[slot, 1]} x "
                        f"{MinecraftBlocks.ID2NAME[malmo_inventory[slot, 0]]} "
                        "from Malmo"
=======
            _, latest_malmo_player_observation = sorted(malmo_player_observations)[-1]

            if self.config["players"][player_index]["is_human"]:
                human_actions.extend(
                    self.human_action_detector.get_human_actions(
                        player_index,
                        malmo_player_observations,
>>>>>>> 4ef97c52
                    )
                )
                infos[player_index]["malmo_observations"] = malmo_player_observations

            malmo_inventory: Optional[MbagInventory] = None
            if "InventorySlot_0_item" in latest_malmo_player_observation:
                malmo_inventory = np.zeros((self.INVENTORY_NUM_SLOTS, 2), dtype=int)
                for slot in range(self.INVENTORY_NUM_SLOTS):
                    item_name = latest_malmo_player_observation[f"InventorySlot_{slot}_item"]  # type: ignore
                    malmo_inventory[slot, 0] = MinecraftBlocks.NAME2ID.get(item_name, 0)
                    malmo_inventory[slot, 1] = latest_malmo_player_observation[f"InventorySlot_{slot}_size"]  # type: ignore
            else:
                logger.warn(
                    "missing inventory information from Malmo observation "
                    f"(keys = {latest_malmo_player_observation.keys()})"
                )

            if not self.config["players"][player_index]["is_human"]:
                if self.config["abilities"]["inf_blocks"]:
                    if malmo_inventory is not None:
                        # Make sure inventory is organized as expected.
                        for block_id in MinecraftBlocks.PLACEABLE_BLOCK_IDS:
                            if malmo_inventory[block_id, 0] != block_id:
                                logger.warning(
                                    f"inventory discrepancy at slot {block_id}: "
                                    f"expected {MinecraftBlocks.ID2NAME[block_id]} "
                                    "but received "
                                    f"{MinecraftBlocks.ID2NAME[malmo_inventory[block_id, 0]]} "
                                    "from Malmo"
                                )
                                swap_slot = (
                                    malmo_inventory[:, 0].tolist().index(block_id)
                                )
                                self.malmo_client.send_command(
                                    player_index,
                                    f"swapInventoryItems {block_id} {swap_slot}",
                                )
                                time.sleep(0.1)
                else:
                    if malmo_inventory is not None:
                        # Make sure inventory in Malmo matches up with what's in our inventory.
                        player_inventory = self.player_inventories[player_index]
                        for slot in np.nonzero(
                            np.any(malmo_inventory != player_inventory, axis=1)
                        )[0]:
                            logger.warning(
                                f"inventory discrepancy at slot {slot}: "
                                f"expected {player_inventory[slot, 1]} x "
                                f"{MinecraftBlocks.ID2NAME[player_inventory[slot, 0]]} "
                                f"but received {malmo_inventory[slot, 1]} x "
                                f"{MinecraftBlocks.ID2NAME[malmo_inventory[slot, 0]]} "
                                "from Malmo"
                            )
                            player_inventory[slot] = malmo_inventory[slot]

                    if not self.config["abilities"]["teleportation"]:
                        # Make sure position is as expected.
                        malmo_location = (
                            latest_malmo_player_observation["XPos"],
                            latest_malmo_player_observation["YPos"],
                            latest_malmo_player_observation["ZPos"],
                        )
                        if any(
                            abs(malmo_coord - stored_coord) > 1e-4
                            for malmo_coord, stored_coord in zip(
                                malmo_location, self.player_locations[player_index]
                            )
                        ):
                            logger.warning(
                                f"location discrepancy for player {player_index}: "
                                f"expected {self.player_locations[player_index]} but received "
                                f"{malmo_location} from Malmo"
                            )
                            self.player_locations[player_index] = malmo_location

        self._update_blocks_from_malmo(latest_malmo_observation)

        for player_index, human_action in human_actions:
            assert self.config["players"][player_index]["is_human"]
            infos[player_index]["human_actions"].append(human_action)

        return infos

    def _update_blocks_from_malmo(
        self, latest_malmo_observation: "MalmoObservationDict"
    ):
        if "world" in latest_malmo_observation and "goal" in latest_malmo_observation:
            self.malmo_blocks = MinecraftBlocks.from_malmo_grid(
                self.config["world_size"], latest_malmo_observation["world"]
            )
            malmo_goal = MinecraftBlocks.from_malmo_grid(
                self.config["world_size"], latest_malmo_observation["goal"]
            )

            location: BlockLocation
            for location in cast(
                Sequence[BlockLocation],
                map(
                    tuple,
                    np.argwhere(
                        (self.malmo_blocks.blocks != self.current_blocks.blocks)
                        & self.human_action_detector.blocks_with_no_pending_human_interactions
                    ),
                ),
            ):
                logger.warning(
                    f"block discrepancy at {location}: "
                    "expected "
                    f"{MinecraftBlocks.ID2NAME[self.current_blocks.blocks[location]]} "
                    f"but received "
                    f"{MinecraftBlocks.ID2NAME[self.malmo_blocks.blocks[location]]} "
                    "from Malmo"
                )

            for location in cast(
                Sequence[BlockLocation],
                map(tuple, np.argwhere(malmo_goal.blocks != self.goal_blocks.blocks)),
            ):
                logger.error(
                    f"goal discrepancy at {location}: "
                    "expected "
                    f"{MinecraftBlocks.ID2NAME[self.goal_blocks.blocks[location]]} "
                    f"but received {MinecraftBlocks.ID2NAME[malmo_goal.blocks[location]]} "
                    "from Malmo"
                )

        self.current_blocks.blocks[
            self.human_action_detector.blocks_with_no_pending_human_interactions
        ] = self.malmo_blocks.blocks[
            self.human_action_detector.blocks_with_no_pending_human_interactions
        ]

    def _done(self) -> bool:
        return (
            self.timestep >= self.config["horizon"]
            or self.current_blocks == self.goal_blocks
        )

    def get_state(self) -> MbagStateDict:
        return {
            "current_blocks": self.current_blocks.copy(),
            "goal_blocks": self.goal_blocks.copy(),
            "player_locations": list(self.player_locations),
            "player_directions": list(self.player_directions),
            "player_inventories": [
                inventory.copy() for inventory in self.player_inventories
            ],
            "last_interacted": self.last_interacted.copy(),
            "timestep": self.timestep,
        }

    def set_state_no_obs(self, state: MbagStateDict) -> None:
        if self.config["malmo"]["use_malmo"]:
            raise RuntimeError("Cannot set state when using Malmo.")

        self.current_blocks = state["current_blocks"].copy()
        self.goal_blocks = state["goal_blocks"].copy()
        self.player_locations = list(state["player_locations"])
        self.player_directions = list(state["player_directions"])
        self.player_inventories = [
            inventory.copy() for inventory in state["player_inventories"]
        ]
        self.last_interacted = state["last_interacted"].copy()
        self.timestep = state["timestep"]

    def set_state(self, state: MbagStateDict) -> List[MbagObs]:
        self.set_state_no_obs(state)

        return [
            self._get_player_obs(player_index)
            for player_index in range(self.config["num_players"])
        ]<|MERGE_RESOLUTION|>--- conflicted
+++ resolved
@@ -1186,49 +1186,6 @@
             if len(malmo_player_observations) == 0:
                 continue
 
-<<<<<<< HEAD
-            # how do we add tools to malmo inventory?
-            malmo_inventory: MbagInventory = np.array(
-                [
-                    [
-                        MinecraftBlocks.NAME2ID[
-                            malmo_player_state[f"InventorySlot_{slot}_item"]  # type: ignore
-                        ],
-                        malmo_player_state[f"InventorySlot_{slot}_size"],  # type: ignore
-                    ]
-                    for slot in range(self.INVENTORY_NUM_SLOTS)
-                ]
-            )
-            if self.config["abilities"]["inf_blocks"]:
-                # Make sure inventory is organized as expected.
-                for block_id in MinecraftBlocks.PLACEABLE_BLOCK_IDS:
-                    if malmo_inventory[block_id, 0] != block_id:
-                        logger.warning(
-                            f"inventory discrepancy at slot {block_id}: "
-                            f"expected {MinecraftBlocks.ID2NAME[block_id]} "
-                            "but received "
-                            f"{MinecraftBlocks.ID2NAME[malmo_inventory[block_id, 0]]} "
-                            "from Malmo"
-                        )
-                        swap_slot = malmo_inventory[:, 0].tolist().index(block_id)
-                        self.malmo_client.send_command(
-                            player_index, f"swapInventoryItems {block_id} {swap_slot}"
-                        )
-                        time.sleep(0.1)
-            else:
-                # Make sure inventory in Malmo matches up with what's in our inventory.
-                player_inventory = self.player_inventories[player_index]
-                for slot in np.nonzero(
-                    np.any(malmo_inventory != player_inventory, axis=1)
-                )[0]:
-                    logger.warning(
-                        f"inventory discrepancy at slot {slot}: "
-                        f"expected {player_inventory[slot, 1]} x "
-                        f"{MinecraftBlocks.ID2NAME[player_inventory[slot, 0]]} "
-                        f"but received {malmo_inventory[slot, 1]} x "
-                        f"{MinecraftBlocks.ID2NAME[malmo_inventory[slot, 0]]} "
-                        "from Malmo"
-=======
             _, latest_malmo_player_observation = sorted(malmo_player_observations)[-1]
 
             if self.config["players"][player_index]["is_human"]:
@@ -1236,7 +1193,6 @@
                     self.human_action_detector.get_human_actions(
                         player_index,
                         malmo_player_observations,
->>>>>>> 4ef97c52
                     )
                 )
                 infos[player_index]["malmo_observations"] = malmo_player_observations
