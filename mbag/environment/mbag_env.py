from typing import List, Optional, TYPE_CHECKING, Tuple, Type, Union, Sequence, cast
from typing_extensions import Literal, TypedDict
import numpy as np
import copy
from gym import spaces
import time
import copy
import logging
from operator import add

from .blocks import MinecraftBlocks
from .types import (
    BlockLocation,
    MbagWorldObsArray,
    WorldLocation,
    MbagAction,
    MbagActionTuple,
    MbagInfoDict,
    MbagObs,
    WorldSize,
    FacingDirection,
    num_world_obs_channels,
)
from .goals import ALL_GOAL_GENERATORS
from .goals.goal_generator import GoalGenerator
from .goals.simple import RandomGoalGenerator

if TYPE_CHECKING:
    from .malmo import MalmoObservationDict

logger = logging.getLogger(__name__)


class MalmoConfigDict(TypedDict, total=False):
    use_malmo: bool
    """
    Whether to connect to a real Minecraft instance with Project Malmo.
    """

    player_names: Optional[List[str]]
    """
    Optional list of player names.
    """

    use_spectator: bool
    """
    Adds in a spectator player to observe the game from a 3rd person point of view.
    """

    video_dir: Optional[str]
    """
    Optional directory to record video from the game into.
    """


class RewardsConfigDict(TypedDict):
    noop: float
    """
    The reward for doing any action which does nothing. This is usually either zero,
    or negative to discourage noops.
    """

    place_wrong: float
    """
    The reward for placing a block which is not correct, but in a place where a block
    should go. The negative of this is also given for breaking a block which is not
    correct.
    """

    own_reward_prop: float
    """
    A number from 0 to 1. At 0, it gives the normal reward function which takes into
    account all players actions. At 1, it gives only reward for actions that the
    specific player took.
    """

    own_reward_prop_horizon: Optional[int]
    """
    Decay own_reward_prop to 0 over this horizon. This requires calling
    set_global_timestep on the environment to update the global timestep.
    """


class AbilitiesConfigDict(TypedDict):
    teleportation: bool
    """
    Whether the agent can teleport or must move block by block
    """

    flying: bool
    """
    Whether the agent can fly or if the agent must be standing on a block at all times
    """


class MbagConfigDict(TypedDict, total=False):
    num_players: int
    horizon: int
    world_size: WorldSize

    # TODO: deprecate tuple version of this
    goal_generator: Union[
        Tuple[Union[Type[GoalGenerator], str], dict], Type[GoalGenerator], str
    ]
    goal_generator_config: dict

    goal_visibility: List[bool]
    """
    List with one boolean for each player, indicating if the player can observe the
    goal.
    """

    malmo: MalmoConfigDict
    """Configuration options for connecting to Minecraft with Project Malmo."""

    rewards: RewardsConfigDict
    """Configuration options for environment reward."""

    abilities: AbilitiesConfigDict
    """Configuration for limits placed on the agent (flying, teleportation, inventory, etc...) """


DEFAULT_CONFIG: MbagConfigDict = {
    "num_players": 1,
    "horizon": 50,
    "world_size": (5, 5, 5),
    "goal_generator": RandomGoalGenerator,
    "goal_generator_config": {},
    "goal_visibility": [True, False],
    "malmo": {
        "use_malmo": False,
        "player_names": None,
        "use_spectator": False,
        "video_dir": None,
    },
    "rewards": {
        "noop": 0,
        "place_wrong": 0,
        "own_reward_prop": 0,
        "own_reward_prop_horizon": None,
    },
    "abilities": {"teleportation": True, "flying": True},
}


class MbagEnv(object):
    config: MbagConfigDict
    current_blocks: MinecraftBlocks
    goal_blocks: MinecraftBlocks
    player_locations: List[WorldLocation]
    player_directions: List[FacingDirection]
    timestep: int
    global_timestep: int

    def __init__(self, config: MbagConfigDict):
        self.config = copy.deepcopy(DEFAULT_CONFIG)
        self.config.update(config)
        if isinstance(self.config["world_size"], list):
            self.config["world_size"] = tuple(self.config["world_size"])

        self.config["malmo"] = copy.deepcopy(DEFAULT_CONFIG["malmo"])
        self.config["malmo"].update(config.get("malmo", {}))

        if (
            self.config["malmo"]["video_dir"] is not None
            and not self.config["malmo"]["use_spectator"]
        ):
            raise ValueError("Video recording requires using a spectator")

        self.world_obs_shape = (num_world_obs_channels,) + self.config["world_size"]
        self.observation_space = spaces.Tuple(
            (spaces.Box(0, 255, self.world_obs_shape, dtype=np.uint8),)
        )
        self.player_locations = [(0, 2, 0) for _ in range(self.config["num_players"])]
        self.player_directions = [(0, 0) for _ in range(self.config["num_players"])]
        # Actions consist of an (action_type, block_location, block_id) tuple.
        # Not all action types use block_location and block_id. See MbagAction for
        # more details.
        self.action_space = spaces.Tuple(
            (
                spaces.Discrete(MbagAction.NUM_ACTION_TYPES),
                spaces.Discrete(np.prod(self.config["world_size"])),
                spaces.Discrete(MinecraftBlocks.NUM_BLOCKS),
            )
        )

        if isinstance(self.config["goal_generator"], (tuple, list)):
            goal_generator, goal_generator_config = self.config["goal_generator"]
        else:
            goal_generator = self.config["goal_generator"]
            goal_generator_config = {}
        goal_generator_config.update(self.config["goal_generator_config"])
        if isinstance(goal_generator, str):
            goal_generator_class = ALL_GOAL_GENERATORS[goal_generator]
        else:
            goal_generator_class = goal_generator
        self.goal_generator = goal_generator_class(goal_generator_config)

        if not self.config["abilities"]["flying"]:
            raise NotImplementedError("lack of flying ability is not yet implemented")

        if self.config["malmo"]["use_malmo"]:
            from .malmo import MalmoClient

            self.malmo_client = MalmoClient()

        self.global_timestep = 0

    def update_global_timestep(self, global_timestep: int) -> None:
        self.global_timestep = global_timestep

    def reset(self) -> List[MbagObs]:
        self.timestep = 0

        self.current_blocks = MinecraftBlocks(self.config["world_size"])
        self.current_blocks.blocks[:, 0, :] = MinecraftBlocks.BEDROCK
        self.current_blocks.blocks[:, 1, :] = MinecraftBlocks.NAME2ID["dirt"]

        self.goal_blocks = self._generate_goal()

        self.player_locations = [
            (
                (i % self.config["world_size"][0]) + 0.5,
                2,
                int(i / self.config["world_size"][0]) + 0.5,
            )
            for i in range(self.config["num_players"])
        ]

        if self.config["malmo"]["use_malmo"]:
            self.malmo_client.start_mission(
                self.config, self.current_blocks, self.goal_blocks
            )
            time.sleep(1)  # Wait a second for the environment to load.

            # Make all players fly.
            for player_index in range(self.config["num_players"]):
                for _ in range(2):
                    self.malmo_client.send_command(player_index, "jump 1")
                    time.sleep(0.1)
                    self.malmo_client.send_command(player_index, "jump 0")
                    time.sleep(0.1)
                self.malmo_client.send_command(
                    player_index,
                    "tp " + " ".join(map(str, self.player_locations[player_index])),
                )

        return [
            self._get_player_obs(player_index)
            for player_index in range(self.config["num_players"])
        ]

    def step(
        self, action_tuples: List[MbagActionTuple]
    ) -> Tuple[List[MbagObs], List[float], List[bool], List[MbagInfoDict]]:
        assert (
            len(action_tuples) == self.config["num_players"]
        ), "Wrong number of actions."

        reward: float = 0
        own_rewards: List[float] = []
        infos: List[MbagInfoDict] = []

        for player_index, player_action_tuple in enumerate(action_tuples):
            player_reward, player_info = self._step_player(
                player_index, player_action_tuple
            )
            reward += player_reward
            own_rewards.append(player_reward)
            infos.append(player_info)

        self.timestep += 1

        if self.config["malmo"]["use_malmo"]:
            time.sleep(self.malmo_client.ACTION_DELAY)
            self._update_state_from_malmo()

        obs = [
            self._get_player_obs(player_index)
            for player_index in range(self.config["num_players"])
        ]
        rewards = [
            self._get_player_reward(reward, own_reward) for own_reward in own_rewards
        ]
        dones = [self._done()] * self.config["num_players"]

        if dones[0] and self.config["malmo"]["use_malmo"]:
            # Wait for a second for the final block to place and then end mission.
            time.sleep(1)
            self.malmo_client.end_mission()

        return obs, rewards, dones, infos

    def _generate_goal(self) -> MinecraftBlocks:
        # Generate a goal with buffer of at least 1 on the sides and bottom.
        world_size = self.config["world_size"]
        small_goal = self.goal_generator.generate_goal(
            (world_size[0] - 2, world_size[1] - 1, world_size[2] - 2)
        )

        goal = self.current_blocks.copy()
        goal.blocks[1:-1, 1:, 1:-1] = small_goal.blocks
        goal.block_states[1:-1, 1:, 1:-1] = small_goal.block_states
        return goal

    def _step_player(
        self, player_index: int, action_tuple: MbagActionTuple
    ) -> Tuple[float, MbagInfoDict]:
        action = MbagAction(action_tuple, self.config["world_size"])
        reward: float = 0

        noop: bool = True

        if action.action_type == MbagAction.NOOP:
            pass
        elif action.action_type in [MbagAction.PLACE_BLOCK, MbagAction.BREAK_BLOCK]:
            prev_block = self.current_blocks[action.block_location]
            goal_block = self.goal_blocks[action.block_location]

            # Try to place or break a block
            if self.config["abilities"]["teleportation"]:
                place_break_result = self.current_blocks.try_break_place(
                    cast(Literal[1, 2], action.action_type),
                    action.block_location,
                    action.block_id,
                )
            else:
                if self._collides_with_players(action.block_location, player_index):
                    place_break_result = None
                else:
                    place_break_result = self.current_blocks.try_break_place(
                        cast(Literal[1, 2], action.action_type),
                        action.block_location,
                        action.block_id,
                        player_location=self.player_locations[player_index],
                        other_player_locations=self.player_locations[:player_index]
                        + self.player_locations[player_index + 1 :],
                    )

            if place_break_result is not None:
                noop = False
                if self.config["abilities"]["teleportation"]:
                    self.player_locations[player_index] = (
                        place_break_result[0][0],
                        place_break_result[0][1],
                        place_break_result[0][2],
                    )

            if place_break_result is not None and self.config["malmo"]["use_malmo"]:
                player_location, click_location = place_break_result

                if self.config["abilities"]["teleportation"]:
                    self.malmo_client.send_command(
                        player_index,
                        "tp " + " ".join(map(str, player_location)),
                    )

                viewpoint = np.array(player_location)
                viewpoint[1] += 1.6
                delta = np.array(click_location) - viewpoint
                delta /= np.sqrt((delta**2).sum())
                yaw = np.rad2deg(np.arctan2(-delta[0], delta[2]))
                pitch = np.rad2deg(-np.arcsin(delta[1]))
                self.malmo_client.send_command(player_index, f"setYaw {yaw}")
                self.malmo_client.send_command(player_index, f"setPitch {pitch}")
                self.player_directions[player_index] = (yaw, pitch)

                if action.action_type == MbagAction.PLACE_BLOCK:
                    self.malmo_client.send_command(
                        player_index, f"swapInventoryItems 0 {action.block_id}"
                    )
                    time.sleep(0.1)  # Give time to swap item to hand and teleport.
                    self.malmo_client.send_command(player_index, "use 1")
                    time.sleep(0.1)  # Give time to place block.
                    self.malmo_client.send_command(
                        player_index, f"swapInventoryItems 0 {action.block_id}"
                    )
                else:
                    time.sleep(0.1)  # Give time to teleport.
                    self.malmo_client.send_command(player_index, "attack 1")

            # Calculate reward based on progress towards goal.
            new_block = self.current_blocks[action.block_location]
            prev_goal_similarity = self._get_goal_similarity(
                prev_block, goal_block, partial_credit=True
            )
            new_goal_similarity = self._get_goal_similarity(
                new_block, goal_block, partial_credit=True
            )
            reward = new_goal_similarity - prev_goal_similarity
        elif action.action_type in [
            MbagAction.MOVE_POS_X,
            MbagAction.MOVE_NEG_X,
            MbagAction.MOVE_POS_Y,
            MbagAction.MOVE_NEG_Y,
            MbagAction.MOVE_POS_Z,
            MbagAction.MOVE_NEG_Z,
        ]:
            if not self.config["abilities"]["teleportation"]:
                noop = False

                player_location_list = list(self.player_locations[player_index])

                action_mask = {
                    MbagAction.MOVE_POS_X: [[1, 0, 0], "moveeast 1"],
                    MbagAction.MOVE_NEG_X: [[-1, 0, 0], "movewest 1"],
                    MbagAction.MOVE_POS_Y: [[0, 1, 0], "tp"],
                    MbagAction.MOVE_NEG_Y: [[0, -1, 0], "tp"],
                    MbagAction.MOVE_POS_Z: [[0, 0, 1], "movesouth 1"],
                    MbagAction.MOVE_NEG_Z: [[0, 0, -1], "movenorth 1"],
                }
                new_player_location = list(
                    map(
                        add,
                        action_mask[action.action_type][0],
                        player_location_list,
                    )
                )

                if self._is_valid_player_space(
                    tuple(new_player_location), player_index
                ):
                    player_location_list = new_player_location

                    self.player_locations[player_index] = (
                        player_location_list[0],
                        player_location_list[1],
                        player_location_list[2],
                    )

                    if self.config["malmo"]["use_malmo"]:
                        if action_mask[action.action_type][1] != "tp":
                            self.malmo_client.send_command(
                                player_index, str(action_mask[action.action_type][1])
                            )
                        else:
                            self.malmo_client.send_command(
                                player_index,
                                "tp " + " ".join(map(str, tuple(player_location_list))),
                            )
                else:
                    noop = True
        if noop:
            reward += self.config["rewards"]["noop"]

        info: MbagInfoDict = {
            "goal_similarity": self._get_goal_similarity(
                self.current_blocks[:],
                self.goal_blocks[:],
            ).sum(),
            "own_reward": reward,
            "own_reward_prop": self._get_own_reward_prop(),
        }

        return reward, info

    def _is_valid_player_space(self, nearest_block, player_index: int):
        proposed_block = [
            int(np.floor(nearest_block[0])),
            nearest_block[1],
            int(np.floor(nearest_block[2])),
        ]
        for i in range(3):
            if (
                proposed_block[i] < 0
                or proposed_block[i] >= self.config["world_size"][i]
            ):
                return False

        if (
            not self.current_blocks.blocks[
                proposed_block[0], proposed_block[1], proposed_block[2]
            ]
            == MinecraftBlocks.AIR
        ):
            return False

        if proposed_block[1] < self.config["world_size"][1] - 1:
            if (
                not self.current_blocks.blocks[
                    proposed_block[0], proposed_block[1] + 1, proposed_block[2]
                ]
                == MinecraftBlocks.AIR
            ):
                return False

        return not self._collides_with_players(proposed_block, player_index)

    def _collides_with_players(self, proposed_block, player_id: int):
        for i in range(len(self.player_locations)):

            if i == player_id:
                continue

            player = self.player_locations[i]
            if (
                proposed_block[0] == player[0] - 0.5
                and proposed_block[2] == player[2] - 0.5
                and (proposed_block[1] in (player[1] - 1, player[1], player[1] + 1))
            ):
                return True

        return False

    def _get_goal_similarity(
        self,
        current_block: Tuple[np.ndarray, np.ndarray],
        goal_block: Tuple[np.ndarray, np.ndarray],
        partial_credit: bool = False,
    ):
        """
        Get the similarity between this block and the goal block, used to calculate
        the reward. The reward is the different between this value before and after the
        player's action.
        """

        current_block_id, current_block_state = current_block
        goal_block_id, goal_block_state = goal_block

        similarity = np.zeros_like(current_block_id, dtype=float)
        if partial_credit:
            # Give partial credit for placing the wrong block type.
            similarity[
                (goal_block_id != MinecraftBlocks.AIR)
                & (current_block_id != MinecraftBlocks.AIR)
            ] = self.config["rewards"]["place_wrong"]
        similarity[goal_block_id == current_block_id] = 1
        return similarity

    def _get_player_obs(self, player_index: int) -> MbagObs:
        world_obs = np.zeros(self.world_obs_shape, np.uint8)
        world_obs[0] = self.current_blocks.blocks
        world_obs[1] = self.current_blocks.block_states

        if self.config["goal_visibility"][player_index]:
            world_obs[2] = self.goal_blocks.blocks
            world_obs[3] = self.goal_blocks.block_states

        # Add locations to the observation if the locations are actually meaningful
        # (i.e., if players do not have teleportation abilities).
        if not self.config["abilities"]["teleportation"]:
            # Current player location is marked with 1 in the observation.
            self._add_player_location_to_world_obs(
                world_obs, self.player_locations[player_index], 1
            )
            # Now other player locations are marked starting with 2.
            for other_player_index, other_player_location in enumerate(
                self.player_locations[:player_index]
                + self.player_locations[player_index + 1 :]
            ):
                self._add_player_location_to_world_obs(
                    world_obs, other_player_location, other_player_index + 2
                )

        return (world_obs,)

<<<<<<< HEAD
    def _add_player_location_to_world_obs(
        self, world_obs: MbagWorldObsArray, player_location: WorldLocation, marker: int
    ):
        x, y_feet, z = player_location
        x, y_feet, z = int(x), int(y_feet), int(z)
        for y in [y_feet, y_feet + 1]:
            assert world_obs[4, x, y, z] == 0, "players are overlapping"
            world_obs[4, x, y, z] = marker
=======
    def _get_own_reward_prop(self) -> float:
        own_reward_prop = self.config["rewards"]["own_reward_prop"]
        own_reward_prop_horizon = self.config["rewards"]["own_reward_prop_horizon"]
        if own_reward_prop_horizon is not None:
            own_reward_prop *= max(
                1 - self.global_timestep / own_reward_prop_horizon, 0
            )
        return own_reward_prop

    def _get_player_reward(self, reward: float, own_reward: float) -> float:
        own_reward_prop = self._get_own_reward_prop()
        return own_reward_prop * own_reward + (1 - own_reward_prop) * reward
>>>>>>> 7c64a790

    def _update_state_from_malmo(self):
        malmo_state = self.malmo_client.get_observation(0)
        if malmo_state is None:
            return

        malmo_blocks = MinecraftBlocks.from_malmo_grid(
            self.config["world_size"], malmo_state["world"]
        )
        malmo_goal = MinecraftBlocks.from_malmo_grid(
            self.config["world_size"], malmo_state["goal"]
        )

        location: BlockLocation
        for location in cast(
            Sequence[BlockLocation],
            map(tuple, np.argwhere(malmo_blocks.blocks != self.current_blocks.blocks)),
        ):
            logger.warning(
                f"block discrepancy at {location}: "
                "expected "
                f"{MinecraftBlocks.ID2NAME[self.current_blocks.blocks[location]]} "
                f"but received "
                f"{MinecraftBlocks.ID2NAME[malmo_blocks.blocks[location]]} "
                "from Malmo"
            )
        for location in cast(
            Sequence[BlockLocation],
            map(tuple, np.argwhere(malmo_goal.blocks != self.goal_blocks.blocks)),
        ):
            logger.error(
                f"goal discrepancy at {location}: "
                "expected "
                f"{MinecraftBlocks.ID2NAME[self.goal_blocks.blocks[location]]} "
                f"but received {MinecraftBlocks.ID2NAME[malmo_goal.blocks[location]]} "
                "from Malmo"
            )

        for player_index in range(self.config["num_players"]):
            malmo_player_state: Optional[MalmoObservationDict]
            if player_index == 0:
                malmo_player_state = malmo_state
            else:
                malmo_player_state = self.malmo_client.get_observation(player_index)
            if malmo_player_state is None:
                continue

            # Make sure inventory is organized as expected.
            inventory_block_ids = [
                MinecraftBlocks.NAME2ID[
                    malmo_player_state[f"InventorySlot_{slot}_item"]  # type: ignore
                ]
                for slot in range(36)
            ]
            for block_id in MinecraftBlocks.PLACEABLE_BLOCK_IDS:
                if inventory_block_ids[block_id] != block_id:
                    logger.warning(
                        f"inventory discrepancy at slot {block_id}: "
                        f"expected {MinecraftBlocks.ID2NAME[block_id]} "
                        "but received "
                        f"{MinecraftBlocks.ID2NAME[inventory_block_ids[block_id]]} "
                        "from Malmo"
                    )
                    swap_slot = inventory_block_ids.index(block_id)
                    self.malmo_client.send_command(
                        player_index, f"swapInventoryItems {block_id} {swap_slot}"
                    )
                    time.sleep(0.1)

            if not self.config["abilities"]["teleportation"]:
                # Make sure position is as expected.
                malmo_location = (
                    malmo_player_state["XPos"],
                    malmo_player_state["YPos"],
                    malmo_player_state["ZPos"],
                )
                if any(
                    abs(malmo_coord - stored_coord) > 1e-4
                    for malmo_coord, stored_coord in zip(
                        malmo_location, self.player_locations[player_index]
                    )
                ):
                    logger.warning(
                        f"location discrepancy for player {player_index}: "
                        f"expected {self.player_locations[player_index]} but received "
                        f"{malmo_location} from Malmo"
                    )
                    self.player_locations[player_index] = malmo_location

        self.current_blocks.blocks = malmo_blocks.blocks

    def _done(self) -> bool:
        return (
            self.timestep >= self.config["horizon"]
            or self.current_blocks == self.goal_blocks
        )<|MERGE_RESOLUTION|>--- conflicted
+++ resolved
@@ -1,7 +1,6 @@
 from typing import List, Optional, TYPE_CHECKING, Tuple, Type, Union, Sequence, cast
 from typing_extensions import Literal, TypedDict
 import numpy as np
-import copy
 from gym import spaces
 import time
 import copy
@@ -554,7 +553,6 @@
 
         return (world_obs,)
 
-<<<<<<< HEAD
     def _add_player_location_to_world_obs(
         self, world_obs: MbagWorldObsArray, player_location: WorldLocation, marker: int
     ):
@@ -563,7 +561,7 @@
         for y in [y_feet, y_feet + 1]:
             assert world_obs[4, x, y, z] == 0, "players are overlapping"
             world_obs[4, x, y, z] = marker
-=======
+
     def _get_own_reward_prop(self) -> float:
         own_reward_prop = self.config["rewards"]["own_reward_prop"]
         own_reward_prop_horizon = self.config["rewards"]["own_reward_prop_horizon"]
@@ -576,7 +574,6 @@
     def _get_player_reward(self, reward: float, own_reward: float) -> float:
         own_reward_prop = self._get_own_reward_prop()
         return own_reward_prop * own_reward + (1 - own_reward_prop) * reward
->>>>>>> 7c64a790
 
     def _update_state_from_malmo(self):
         malmo_state = self.malmo_client.get_observation(0)
