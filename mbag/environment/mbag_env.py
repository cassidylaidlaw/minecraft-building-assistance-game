import json
from typing import (
    Dict,
    List,
    Optional,
    TYPE_CHECKING,
    Tuple,
    Type,
    Union,
    Sequence,
    cast,
)
from typing_extensions import Literal, TypedDict
import numpy as np
from gym import spaces
import time
import copy
import random
import logging


from .blocks import MinecraftBlocks
from .types import (
    BlockLocation,
    MbagActionType,
    MbagInventory,
    MbagWorldObsArray,
    WorldLocation,
    MbagAction,
    MbagActionTuple,
    MbagInfoDict,
    MbagObs,
    WorldSize,
    FacingDirection,
    MbagInventoryObs,
    num_world_obs_channels,
    CURRENT_BLOCKS,
    CURRENT_BLOCK_STATES,
    GOAL_BLOCKS,
    GOAL_BLOCK_STATES,
    LAST_INTERACTED,
)
from .goals import (
    ALL_GOAL_GENERATORS,
    GoalGenerator,
    TransformedGoalGenerator,
    GoalGeneratorConfig,
)

if TYPE_CHECKING:
    from .malmo import MalmoObservationDict

logger = logging.getLogger(__name__)


class MalmoConfigDict(TypedDict, total=False):
    use_malmo: bool
    """
    Whether to connect to a real Minecraft instance with Project Malmo.
    """

    use_spectator: bool
    """
    Adds in a spectator player to observe the game from a 3rd person point of view.
    """

    video_dir: Optional[str]
    """
    Optional directory to record video from the game into.
    """


class RewardsConfigDict(TypedDict, total=False):
    noop: float
    """
    The reward for doing any action which does nothing. This is usually either zero,
    or negative to discourage noops.
    """

    action: float
    """
    The reward for doing any action which is not a noop. This could be negative to
    introduce some cost for acting.
    """

    place_wrong: float
    """
    The reward for placing a block which is not correct, but in a place where a block
    should go. The negative of this is also given for breaking a block which is not
    correct.
    """

    own_reward_prop: float
    """
    A number from 0 to 1. At 0, it gives the normal reward function which takes into
    account all players actions. At 1, it gives only reward for actions that the
    specific player took.
    """

    own_reward_prop_horizon: Optional[int]
    """
    Decay own_reward_prop to 0 over this horizon. This requires calling
    set_global_timestep on the environment to update the global timestep.
    """

    get_resources: float
    """
    A number from 0 to 1. The reward for getting a resource by mining the palette.
    Not sure if strictly necessary.
    """


class AbilitiesConfigDict(TypedDict):
    teleportation: bool
    """
    Whether the agent can teleport or must move block by block.
    """

    flying: bool
    """
    Whether the agent can fly or if the agent must be standing on a block at all times.
    Not implemented yet!
    """

    inf_blocks: bool
    """
    True - agent has infinite blocks to build with
    False - agent must manage resources and inventory
    """


class MbagPlayerConfigDict(TypedDict, total=False):
    player_name: Optional[str]
    """A player name that will be displayed in Minecraft if connected via Malmo."""

    goal_visible: bool
    """Whether the player can observe the goal."""

    is_human: bool
    """
    Whether this player is a human interacting via Malmo. Setting this to True requires
    Malmo to be configured.
    """

    timestep_skip: int
    """
    How often the player can interact with the environment, i.e. 1 means every
    timestep, 5 means only every 5th timestep.
    """

    rewards: RewardsConfigDict
    """
    Optional per-player reward configuration. Any unpopulated keys are overridden by
    values from the overall rewards config dict.
    """


class MbagConfigDict(TypedDict, total=False):
    num_players: int
    horizon: int
    world_size: WorldSize

    goal_generator: Union[Type[GoalGenerator], str]
    goal_generator_config: GoalGeneratorConfig

    players: List[MbagPlayerConfigDict]
    """List of player configuration dictionaries."""

    malmo: MalmoConfigDict
    """Configuration options for connecting to Minecraft with Project Malmo."""

    rewards: RewardsConfigDict
    """
    Configuration options for environment reward. To configure on a per-player basis,
    use rewards key in player configuration dictionary.
    """

    abilities: AbilitiesConfigDict
    """
    Configuration for limits placed on the players (e.g., can they teleport, do they
    have to gather resources, etc.).
    """


DEFAULT_PLAYER_CONFIG: MbagPlayerConfigDict = {
    "player_name": None,
    "goal_visible": True,
    "is_human": False,
    "timestep_skip": 1,
    "rewards": {},
}


DEFAULT_CONFIG: MbagConfigDict = {
    "num_players": 1,
    "horizon": 50,
    "world_size": (5, 5, 5),
    "goal_generator": TransformedGoalGenerator,
    "goal_generator_config": {
        "goal_generator": "random",
        "goal_generator_config": {},
        "transforms": [
            {"transform": "add_grass"},
        ],
    },
    "players": [{}],
    "malmo": {
        "use_malmo": False,
        "use_spectator": False,
        "video_dir": None,
    },
    "rewards": {
        "noop": 0.0,
        "action": 0.0,
        "place_wrong": 0.0,
        "own_reward_prop": 0.0,
        "own_reward_prop_horizon": None,
        "get_resources": 0,
    },
    "abilities": {"teleportation": True, "flying": True, "inf_blocks": True},
}

NO_ONE = 0
CURRENT_PLAYER = 1
OTHER_PLAYER = 2
NO_INTERACTION = -1


class MbagStateDict(TypedDict):
    current_blocks: MinecraftBlocks
    goal_blocks: MinecraftBlocks
    player_locations: List[WorldLocation]
    player_directions: List[FacingDirection]
    player_inventories: List[MbagInventory]
    last_interacted: np.ndarray
    timestep: int


class MbagEnv(object):
    config: MbagConfigDict
    current_blocks: MinecraftBlocks
    goal_blocks: MinecraftBlocks
    player_locations: List[WorldLocation]
    player_directions: List[FacingDirection]
    player_inventories: List[MbagInventory]
    palette_x: int
    last_interacted: np.ndarray
    timestep: int
    global_timestep: int

    BLOCKS_TO_GIVE = 5
    """The number of blocks given in a GIVE_BLOCK action."""

    INVENTORY_NUM_SLOTS = 36
    """The number of stacks of items a player can carry."""

    STACK_SIZE = 64
    """The maximum number of blocks a player can carry in a stack."""

    def __init__(self, config: MbagConfigDict):
        self.config = self.get_config(copy.deepcopy(config))

        self.world_obs_shape = (num_world_obs_channels,) + self.config["world_size"]
        self.observation_space = spaces.Tuple(
            (
                spaces.Box(0, 255, self.world_obs_shape, dtype=np.uint8),
                spaces.Box(
                    0,
                    self.INVENTORY_NUM_SLOTS * self.STACK_SIZE,
                    (MinecraftBlocks.NUM_BLOCKS,),
                    dtype=int,
                ),
                spaces.Box(0, 0x7FFFFFFF, (), dtype=np.int32),
            )
        )

        # Actions consist of an (action_type, block_location, block_id) tuple.
        # Not all action types use block_location and block_id. See MbagAction for
        # more details.
        self.action_space = spaces.Tuple(
            (
                spaces.Discrete(MbagAction.NUM_ACTION_TYPES),
                spaces.Discrete(np.prod(self.config["world_size"])),
                spaces.Discrete(MinecraftBlocks.NUM_BLOCKS),
            )
        )

        goal_generator = self.config["goal_generator"]
        goal_generator_config = self.config["goal_generator_config"]
        if isinstance(goal_generator, str):
            goal_generator_class = ALL_GOAL_GENERATORS[goal_generator]
        else:
            goal_generator_class = goal_generator
        self.goal_generator = goal_generator_class(goal_generator_config)

        if not self.config["abilities"]["flying"]:
            raise NotImplementedError("lack of flying ability is not yet implemented")

        if self.config["malmo"]["use_malmo"]:
            from .malmo import MalmoClient

            self.malmo_client = MalmoClient()

        self.global_timestep = 0

    def get_config(self, partial_config: MbagConfigDict) -> MbagConfigDict:
        """Get a fully populated config dict by adding defaults where necessary."""

        config = copy.deepcopy(DEFAULT_CONFIG)
        config.update(partial_config)
        if isinstance(config["world_size"], list):
            config["world_size"] = tuple(config["world_size"])

        config["malmo"] = copy.deepcopy(DEFAULT_CONFIG["malmo"])
        config["malmo"].update(partial_config.get("malmo", {}))

        config["rewards"] = copy.deepcopy(DEFAULT_CONFIG["rewards"])
        config["rewards"].update(partial_config.get("rewards", {}))

        if len(config["players"]) != config["num_players"]:
            raise ValueError(
                f"MBAG config dictionary specifies {config['num_players']} player(s) "
                f"but has configuration for {len(config['players'])} player(s)"
            )

        for player_index, partial_player_config in list(enumerate(config["players"])):
            player_config = copy.deepcopy(DEFAULT_PLAYER_CONFIG)
            player_config.update(partial_player_config)

            partial_rewards_config = player_config["rewards"]
            player_config["rewards"] = copy.deepcopy(config["rewards"])
            player_config["rewards"].update(partial_rewards_config)

            if player_config["is_human"] and not config["malmo"]["use_malmo"]:
                raise ValueError(
                    f"Player {player_index} is specified as human but Malmo is not "
                    "enabled"
                )

            config["players"][player_index] = player_config

        if (
            config["malmo"]["video_dir"] is not None
            and not config["malmo"]["use_spectator"]
        ):
            raise ValueError("Video recording requires using a spectator")

        return config

    def update_global_timestep(self, global_timestep: int) -> None:
        self.global_timestep = global_timestep

    def reset(self) -> List[MbagObs]:
        """Reset Minecraft environment and return player observations for each player."""
        self.timestep = 0

        self.current_blocks = MinecraftBlocks(self.config["world_size"])
        self.current_blocks.blocks[:, 0, :] = MinecraftBlocks.BEDROCK
        self.current_blocks.blocks[:, 1, :] = MinecraftBlocks.NAME2ID["dirt"]

        self.last_interacted = np.zeros(self.config["world_size"])
        self.last_interacted[:] = NO_INTERACTION

        self.goal_blocks = self._generate_goal()

        self.player_locations = [
            (
                (i % self.config["world_size"][0]) + 0.5,
                2,
                int(i / self.config["world_size"][0]) + 0.5,
            )
            for i in range(self.config["num_players"])
        ]
        self.player_directions = [(0, 0) for _ in range(self.config["num_players"])]
        self.player_inventories = [
            np.zeros((self.INVENTORY_NUM_SLOTS, 2), dtype=np.int32)
            for _ in range(self.config["num_players"])
        ]

        if self.config["malmo"]["use_malmo"]:
            self.malmo_client.start_mission(
                self.config, self.current_blocks, self.goal_blocks
            )
            time.sleep(1)  # Wait a second for the environment to load.

            # Make all players fly.
            for player_index in range(self.config["num_players"]):
                for _ in range(2):
                    self.malmo_client.send_command(player_index, "jump 1")
                    time.sleep(0.1)
                    self.malmo_client.send_command(player_index, "jump 0")
                    time.sleep(0.1)
                self.malmo_client.send_command(
                    player_index,
                    "tp " + " ".join(map(str, self.player_locations[player_index])),
                )

        if not self.config["abilities"]["inf_blocks"]:
            self._copy_palette_from_goal()

        if self.config["malmo"]["use_malmo"]:
            # Let everything load in Malmo.
            time.sleep(self.malmo_client.ACTION_DELAY)

        return [
            self._get_player_obs(player_index)
            for player_index in range(self.config["num_players"])
        ]

    def step(
        self, action_tuples: List[MbagActionTuple]
    ) -> Tuple[List[MbagObs], List[float], List[bool], List[MbagInfoDict]]:
        assert (
            len(action_tuples) == self.config["num_players"]
        ), "Wrong number of actions."

        reward: float = 0
        own_rewards: List[float] = []
        infos: List[MbagInfoDict] = []

        for player_index, player_action_tuple in enumerate(action_tuples):
            # For each player, if they are acting this timestep, step the player,
            # otherwise execute NOOP.
            if (
                self.timestep % self.config["players"][player_index]["timestep_skip"]
                == 0
            ):
                player_reward, player_info = self._step_player(
                    player_index, player_action_tuple
                )
            else:
                player_reward, player_info = self._step_player(
                    player_index,
                    (MbagAction.NOOP, 0, 0),
                )
            reward += player_reward
            own_rewards.append(player_reward)
            infos.append(player_info)

        self.timestep += 1

        if self.config["malmo"]["use_malmo"]:
            time.sleep(self.malmo_client.ACTION_DELAY)
            infos = self._update_state_from_malmo(infos)
            # print(infos)
        obs = [
            self._get_player_obs(player_index)
            for player_index in range(self.config["num_players"])
        ]
        rewards = [
            self._get_player_reward(player_index, reward, own_reward)
            for player_index, own_reward in enumerate(own_rewards)
        ]
        dones = [self._done()] * self.config["num_players"]

        if dones[0] and self.config["malmo"]["use_malmo"]:
            # Wait for a second for the final block to place and then end mission.
            time.sleep(1)
            self.malmo_client.end_mission()

        return obs, rewards, dones, infos

    def _generate_goal(self) -> MinecraftBlocks:
        # Generate a goal with buffer of at least 1 on the sides and bottom.
        world_size = self.config["world_size"]

        goal_size = (world_size[0] - 2, world_size[1] - 1, world_size[2] - 2)
        if self.config["abilities"]["inf_blocks"]:
            self.palette_x = -1
        else:
            goal_size = (world_size[0] - 3, world_size[1] - 1, world_size[2] - 2)
            self.palette_x = world_size[0] - 1

        small_goal = self.goal_generator.generate_goal(goal_size)

        goal = self.current_blocks.copy()

        if self.config["abilities"]["inf_blocks"]:
            goal.blocks[1:-1, 1:, 1:-1] = small_goal.blocks
            goal.block_states[1:-1, 1:, 1:-1] = small_goal.block_states
        else:
            goal.blocks[1:-2, 1:, 1:-1] = small_goal.blocks
            goal.block_states[1:-2, 1:, 1:-1] = small_goal.block_states

            for index, block in enumerate(MinecraftBlocks.PLACEABLE_BLOCK_IDS):
                if index >= world_size[2]:
                    break
                goal.blocks[self.palette_x, 2, index] = block
                goal.block_states[self.palette_x, 2, index] = 0

        # logger.debug(goal.blocks)
        return goal

    def _copy_palette_from_goal(self):
        # Copy over the palette from the goal generator.
        self.current_blocks.blocks[self.palette_x] = self.goal_blocks.blocks[
            self.palette_x
        ]
        self.current_blocks.block_states[
            self.palette_x
        ] = self.goal_blocks.block_states[self.palette_x]

        # Sync with Malmo.
        if self.config["malmo"]["use_malmo"]:
            width, height, depth = self.config["world_size"]
            goal_palette_x = self.palette_x + width + 1
            self.malmo_client.send_command(
                0,
                f"chat /clone {goal_palette_x} 0 0 "
                f"{goal_palette_x} {height - 1} {depth - 1} "
                f"{self.palette_x} 0 0",
            )

    def _step_player(
        self, player_index: int, action_tuple: MbagActionTuple
    ) -> Tuple[float, MbagInfoDict]:
        action = MbagAction(action_tuple, self.config["world_size"])
        goal_dependent_reward = 0.0
        goal_independent_reward = 0.0

        noop: bool = True
        # marks if an action 'correct' meaning it directly contributed to the goal
        action_correct: bool = False

        if action.action_type == MbagAction.NOOP:
            pass
        elif action.action_type in [MbagAction.PLACE_BLOCK, MbagAction.BREAK_BLOCK]:
            prev_block = self.current_blocks[action.block_location]
            prev_inventory_obs = self._get_inventory_obs(player_index)
            noop = not self._handle_place_break(player_index, action)

            # Calculate reward based on progress towards goal.
            if (
                action.action_type == MbagAction.BREAK_BLOCK
                and action.block_location[0] == self.palette_x
            ):
                # TODO: shouldn't we check if the user actually broke the block?
                # might be worth adding a test to make sure the reward only comes
                # through if they did
                new_inventory_obs = self._get_inventory_obs(player_index)
                goal_independent_reward += (
                    np.count_nonzero(new_inventory_obs)
                    - np.count_nonzero(prev_inventory_obs)
                ) * self._get_reward_config_for_player(player_index)["get_resources"]
            else:
                new_block = self.current_blocks[action.block_location]
                goal_block = self.goal_blocks[action.block_location]
                prev_goal_similarity = self._get_goal_similarity(
                    prev_block,
                    goal_block,
                    partial_credit=True,
                    player_index=player_index,
                )
                new_goal_similarity = self._get_goal_similarity(
                    new_block,
                    goal_block,
                    partial_credit=True,
                    player_index=player_index,
                )
                goal_dependent_reward += new_goal_similarity - prev_goal_similarity
                action_correct = (
                    action.action_type == MbagAction.PLACE_BLOCK
                    and goal_dependent_reward > 0
                ) or (
                    action.action_type == MbagAction.BREAK_BLOCK
                    and goal_dependent_reward >= 0
                )
        elif (
            action.action_type in MbagAction.MOVE_ACTION_TYPES
            and not self.config["abilities"]["teleportation"]
        ):
            noop = not self._handle_move(player_index, action.action_type)
        elif (
            action.action_type == MbagAction.GIVE_BLOCK
            and not self.config["abilities"]["inf_blocks"]
        ):
            noop = 0 == self._handle_give_block(
                player_index, action.block_id, action.block_location
            )

        if noop:
            goal_independent_reward += self._get_reward_config_for_player(player_index)[
                "noop"
            ]
        else:
            goal_independent_reward += self._get_reward_config_for_player(player_index)[
                "action"
            ]

        reward = goal_dependent_reward + goal_independent_reward

        if not self.config["abilities"]["inf_blocks"]:
            self._copy_palette_from_goal()

        info: MbagInfoDict = {
            "goal_similarity": self._get_goal_similarity(
                self.current_blocks[:],
                self.goal_blocks[:],
            ).sum(),
            "goal_dependent_reward": goal_dependent_reward,
            "goal_independent_reward": goal_independent_reward,
            "own_reward": reward,
            "own_reward_prop": self._get_own_reward_prop(player_index),
            "action": action if not noop else MbagAction.noop_action(),
            "action_correct": action_correct and not noop,
            "human_actions": [],
        }

        return reward, info

    def _handle_place_break(self, player_index: int, action: MbagAction) -> bool:
        prev_block = self.current_blocks[action.block_location]
        inventory_slot = 0

        if (
            not self.config["abilities"]["inf_blocks"]
            and action.action_type == MbagAction.PLACE_BLOCK
        ):
            inventory_slot = self._try_take_player_block(
                action.block_id, player_index, False
            )

        if inventory_slot < 0:
            return False

        # Try to place or break a block
        if self.config["abilities"]["teleportation"]:
            place_break_result = self.current_blocks.try_break_place(
                cast(Literal[1, 2], action.action_type),
                action.block_location,
                action.block_id,
            )
        else:
            if self._collides_with_players(action.block_location, player_index):
                place_break_result = None
            else:
                place_break_result = self.current_blocks.try_break_place(
                    cast(Literal[1, 2], action.action_type),
                    action.block_location,
                    action.block_id,
                    player_location=self.player_locations[player_index],
                    other_player_locations=self.player_locations[:player_index]
                    + self.player_locations[player_index + 1 :],
                )

        if place_break_result is None:
            return False

        if self.config["abilities"]["teleportation"]:
            self.player_locations[player_index] = (
                place_break_result[0][0],
                place_break_result[0][1],
                place_break_result[0][2],
            )

        self.last_interacted[action.block_location] = player_index

        if (
            self.config["malmo"]["use_malmo"]
            and not self.config["players"][player_index]["is_human"]
        ):
            player_location, click_location = place_break_result

            if self.config["abilities"]["teleportation"]:
                self.malmo_client.send_command(
                    player_index,
                    "tp " + " ".join(map(str, player_location)),
                )

            viewpoint = np.array(player_location)
            viewpoint[1] += 1.6
            delta = np.array(click_location) - viewpoint
            delta /= np.sqrt((delta**2).sum())
            yaw = np.rad2deg(np.arctan2(-delta[0], delta[2]))
            pitch = np.rad2deg(-np.arcsin(delta[1]))
            self.malmo_client.send_command(player_index, f"setYaw {yaw}")
            self.malmo_client.send_command(player_index, f"setPitch {pitch}")
            self.player_directions[player_index] = (yaw, pitch)

            if action.action_type == MbagAction.PLACE_BLOCK:
                if self.config["abilities"]["inf_blocks"]:
                    self.malmo_client.send_command(
                        player_index,
                        f"swapInventoryItems 0 {action.block_id}",
                    )
                    hotbar_slot = 0
                else:
                    player_inventory = self.player_inventories[player_index]
                    if inventory_slot < 9:
                        hotbar_slot = inventory_slot
                    else:
                        # Block is not in hotbar, need to swap it in.
                        hotbar_slot = random.randrange(9)
                        self.malmo_client.send_command(
                            player_index,
                            f"swapInventoryItems {hotbar_slot} {inventory_slot}",
                        )
                        (
                            player_inventory[hotbar_slot],
                            player_inventory[inventory_slot],
                        ) = (
                            player_inventory[inventory_slot].copy(),
                            player_inventory[hotbar_slot].copy(),
                        )

                self.malmo_client.send_command(
                    player_index, f"hotbar.{hotbar_slot + 1} 1"
                )
                self.malmo_client.send_command(
                    player_index, f"hotbar.{hotbar_slot + 1} 0"
                )
                time.sleep(0.1)  # Give time to swap item to hand and teleport.
                self.malmo_client.send_command(player_index, "use 1")
                time.sleep(0.1)  # Give time to place block.
                if self.config["abilities"]["inf_blocks"]:
                    self.malmo_client.send_command(
                        player_index,
                        f"swapInventoryItems 0 {action.block_id}",
                    )
            else:
                time.sleep(0.1)  # Give time to teleport.
                self.malmo_client.send_command(player_index, "attack 1")

        if not self.config["abilities"]["inf_blocks"]:
            if action.action_type == MbagAction.BREAK_BLOCK:
                # Give the block to the player. It looks like Malmo
                # automatically gives broken blocks to the player
                # so we pass give_in_malmo=False.

                # Not necessarily. In Minecraft broken block entities have random momentum so
                # sometimes the block will not be given to the player.
                self._try_give_player_block(
                    int(prev_block[0]), player_index, give_in_malmo=False
                )
            else:
                # Take block from player
                assert (
                    self._try_take_player_block(action.block_id, player_index, True)
                    >= 0
                )
        return True

    def _handle_move(self, player_index: int, action_type: MbagActionType) -> bool:
        """
        Handle a move action.
        Returns whether the action was successful or not
        """

        player_location = self.player_locations[player_index]

        action_mask: Dict[MbagActionType, Tuple[WorldLocation, str]] = {
            MbagAction.MOVE_POS_X: ((1, 0, 0), "moveeast 1"),
            MbagAction.MOVE_NEG_X: ((-1, 0, 0), "movewest 1"),
            MbagAction.MOVE_POS_Y: ((0, 1, 0), "tp"),
            MbagAction.MOVE_NEG_Y: ((0, -1, 0), "tp"),
            MbagAction.MOVE_POS_Z: ((0, 0, 1), "movesouth 1"),
            MbagAction.MOVE_NEG_Z: ((0, 0, -1), "movenorth 1"),
        }
        dx, dy, dz = action_mask[action_type][0]
        new_player_location: WorldLocation = (
            player_location[0] + dx,
            player_location[1] + dy,
            player_location[2] + dz,
        )

        if not self._is_valid_player_space(new_player_location, player_index):
            return False

        player_location = new_player_location
        self.player_locations[player_index] = player_location

        if (
            self.config["malmo"]["use_malmo"]
            and not self.config["players"][player_index]["is_human"]
        ):
            if action_mask[action_type][1] != "tp":
                self.malmo_client.send_command(
                    player_index, action_mask[action_type][1]
                )
            else:
                self.malmo_client.send_command(
                    player_index,
                    "tp " + " ".join(map(str, player_location)),
                )

        return True

    def _handle_give_block(
        self, giver_player_index: int, block_id: int, receiver_location: WorldLocation
    ) -> int:
        """
        Handles giving blocks to a player. Returns how many blocks were given.
        """

        receiver_player_location = (
            receiver_location[0] + 0.5,
            receiver_location[1],
            receiver_location[2] + 0.5,
        )
        logger.debug(self.player_locations)
        logger.debug(receiver_player_location)

        # Check if player can reach the location specified (has to be within one block
        # in all directions).
        gx, gy, gz = self.player_locations[giver_player_index]
        rx, ry, rz = receiver_player_location
        if not self.config["abilities"]["teleportation"] and (
            abs(gx - rx) > 1 or abs(gy - ry) > 1 or abs(gz - rz) > 1
        ):
            return 0

        logger.debug("Finding player index")
        # Find player index at the location specified
        try:
            receiver_player_index = self.player_locations.index(
                receiver_player_location
            )
        except ValueError:
            return 0

        logger.debug(self.player_inventories[giver_player_index])
        # Give the blocks
        for block_index in range(self.BLOCKS_TO_GIVE):
            success = False
            inventory_taken = self._try_take_player_block(
                block_id, giver_player_index, True
            )
            if inventory_taken >= 0:
                success = self._try_give_player_block(
                    block_id, receiver_player_index, True
                )

            if not success:
                return block_index
        logger.debug("Successfully gave block to player")
        logger.debug(self.player_inventories[giver_player_index])

        return self.BLOCKS_TO_GIVE

    def _try_give_player_block(
        self, block_id: int, player_index: int, give_in_malmo: bool = True
    ) -> bool:
        """
        Attempts to give player_index one block of block_id
        Returns a boolean whether the give was successful
        """
        selected_slot = -1

        # Find an appropriate slot
        player_inventory = self.player_inventories[player_index]
        matching_inventory_slots = np.where(
            (player_inventory[:, 0] == block_id)
            & (player_inventory[:, 1] < self.STACK_SIZE)
            & (player_inventory[:, 1] > 0)
        )[0]

        if matching_inventory_slots.size > 0:
            selected_slot = matching_inventory_slots[0]
        else:
            empty_inventory_slots = np.where(player_inventory[:, 1] == 0)[0]
            if empty_inventory_slots.size > 0:
                selected_slot = empty_inventory_slots[0]

        if selected_slot == -1:
            return False

        # Give the inventory item
        player_inventory[selected_slot, 0] = block_id
        player_inventory[selected_slot, 1] += 1

        if (
            self.config["malmo"]["use_malmo"]
            and give_in_malmo
            and not self.config["players"][player_index]["is_human"]
        ):
            player_name = self.malmo_client.get_player_name(player_index, self.config)
            block_name = MinecraftBlocks.ID2NAME[block_id]
            self.malmo_client.send_command(
                player_index, f"chat /give {player_name} {block_name}"
            )

        return True

    def _get_inventory_obs(self, player_index: int) -> MbagInventoryObs:
        """
        Gets the array representation of the given player's inventory.
        """

        player_inventory = self.player_inventories[player_index]
        inventory_obs: MbagInventoryObs = np.zeros(
            MinecraftBlocks.NUM_BLOCKS, dtype=int
        )  # 10 total blocks
        for i in range(player_inventory.shape[0]):
            inventory_obs[player_inventory[i][0]] += player_inventory[i][1]

        return inventory_obs

    def _try_take_player_block(
        self, block_id: int, player_index: int, take: bool
    ) -> int:
        """
        Attempts to take from player_index one block of block_id
        Returns the inventory slot that was decremented, or -1 on a failure.
        """
        selected_slot = -1

        # Find an appropriate slot
        player_inventory = self.player_inventories[player_index]

        matching_inventory_slots = np.where(
            (player_inventory[:, 0] == block_id) & (player_inventory[:, 1] > 0)
        )[0]
        if matching_inventory_slots.size > 0:
            selected_slot = matching_inventory_slots[0]
        else:
            return -1

        # Decrement the inventory item
        if take:
            player_inventory[selected_slot, 1] -= 1
            if player_inventory[selected_slot, 1] == 0:
                player_inventory[selected_slot, 0] = MinecraftBlocks.AIR

            if (
                self.config["malmo"]["use_malmo"]
                and not self.config["players"][player_index]["is_human"]
            ):
                player_name = self.malmo_client.get_player_name(
                    player_index, self.config
                )
                block_name = MinecraftBlocks.ID2NAME[block_id]

                self.malmo_client.send_command(
                    player_index, f"chat /clear {player_name} {block_name} 0 1"
                )

        return selected_slot

    def _is_valid_player_space(
        self, player_location: WorldLocation, player_index: int
    ) -> bool:
        """
        Check to see if the player is able to place a block from their current position.
        """

        proposed_block: BlockLocation = (
            int(np.floor(player_location[0])),
            int(np.floor(player_location[1])),
            int(np.floor(player_location[2])),
        )
        # Check if block is out of bounds.
        for i in range(3):
            if (
                proposed_block[i] < 0
                or proposed_block[i] >= self.config["world_size"][i]
            ):
                return False

        if not self.current_blocks.blocks[proposed_block] == MinecraftBlocks.AIR:
            return False

        if proposed_block[1] < self.config["world_size"][1] - 1:
            if (
                not self.current_blocks.blocks[
                    proposed_block[0], proposed_block[1] + 1, proposed_block[2]
                ]
                == MinecraftBlocks.AIR
            ):
                return False

        return not self._collides_with_players(proposed_block, player_index)

    def _collides_with_players(self, proposed_block, player_id: int) -> bool:
        for i in range(len(self.player_locations)):

            if i == player_id:
                continue

            player = self.player_locations[i]
            if (
                proposed_block[0] == player[0] - 0.5
                and proposed_block[2] == player[2] - 0.5
                and (proposed_block[1] in (player[1] - 1, player[1], player[1] + 1))
            ):
                return True

        return False

    def _get_goal_similarity(
        self,
        current_block: Tuple[np.ndarray, np.ndarray],
        goal_block: Tuple[np.ndarray, np.ndarray],
        partial_credit: bool = False,
        player_index: Optional[int] = None,
    ):
        """
        Get the similarity between this block and the goal block, used to calculate
        the reward. The reward is the different between this value before and after the
        player's action.
        """

        current_block_id, current_block_state = current_block
        goal_block_id, goal_block_state = goal_block

        similarity = np.zeros(
            np.broadcast(current_block_id, goal_block_id).shape, dtype=float
        )
        if partial_credit:
            # Give partial credit for placing the wrong block type.
            assert player_index is not None
            similarity[
                (goal_block_id != MinecraftBlocks.AIR)
                & (current_block_id != MinecraftBlocks.AIR)
            ] = self._get_reward_config_for_player(player_index)["place_wrong"]
        similarity[goal_block_id == current_block_id] = 1
        return similarity

    def _get_player_obs(self, player_index: int) -> MbagObs:
        world_obs = np.zeros(self.world_obs_shape, np.uint8)
        world_obs[CURRENT_BLOCKS] = self.current_blocks.blocks
        world_obs[CURRENT_BLOCK_STATES] = self.current_blocks.block_states
        if self.config["players"][player_index]["goal_visible"]:
            world_obs[GOAL_BLOCKS] = self.goal_blocks.blocks
            world_obs[GOAL_BLOCK_STATES] = self.goal_blocks.block_states

        # Player markers for the observation: the current player is marked with 1
        # and then other players are marked starting with 2, 3, ...
        player_marker_map = {
            player_index: CURRENT_PLAYER,
            **{
                other_player_index: other_player_marker + OTHER_PLAYER
                for other_player_marker, other_player_index in enumerate(
                    list(range(player_index))
                    + list(range(player_index + 1, self.config["num_players"]))
                )
            },
        }

        # Add locations to the observation if the locations are actually meaningful
        # (i.e., if players do not have teleportation abilities).
        if not self.config["abilities"]["teleportation"]:
            for other_player_index, other_player_location in enumerate(
                self.player_locations
            ):
                self._add_player_location_to_world_obs(
                    world_obs,
                    other_player_location,
                    player_marker_map[other_player_index],
                )

        for other_player_index in range(self.config["num_players"]):
            world_obs[LAST_INTERACTED][
                self.last_interacted == other_player_index
            ] = player_marker_map[other_player_index]

        return (
            world_obs,
            self._get_inventory_obs(player_index),
            np.array(self.timestep, dtype=np.int32),
        )

    def _add_player_location_to_world_obs(
        self, world_obs: MbagWorldObsArray, player_location: WorldLocation, marker: int
    ):
        x, y_feet, z = player_location
        x, y_feet, z = int(np.floor(x)), int(np.floor(y_feet)), int(np.floor(z))
        for y in (
            [y_feet, y_feet + 1]
            if y_feet + 1 < self.config["world_size"][1]
            else [y_feet]
        ):
            assert world_obs[4, x, y, z] == 0, "players are overlapping"
            world_obs[4, x, y, z] = marker

    def _get_reward_config_for_player(self, player_index: int) -> RewardsConfigDict:
        return self.config["players"][player_index]["rewards"]

    def _get_own_reward_prop(self, player_index: int) -> float:
        reward_config = self._get_reward_config_for_player(player_index)
        own_reward_prop = reward_config["own_reward_prop"]
        own_reward_prop_horizon = reward_config["own_reward_prop_horizon"]
        if own_reward_prop_horizon is not None:
            own_reward_prop *= max(
                1 - self.global_timestep / own_reward_prop_horizon, 0
            )
        return own_reward_prop

    def _get_player_reward(
        self, player_index: int, reward: float, own_reward: float
    ) -> float:
        own_reward_prop = self._get_own_reward_prop(player_index)
        return own_reward_prop * own_reward + (1 - own_reward_prop) * reward

    def _get_human_actions(self, malmo_player_state, player_index):

        # Compares malmo state to real state and tries to extrapolate player actions

        actions_queue = []

        env_location = self.player_locations[player_index]
        malmo_location = (
            malmo_player_state["XPos"],
            malmo_player_state["YPos"],
            malmo_player_state["ZPos"],
        )

        # What to do about fractional blocks?
        if env_location[0] != malmo_location[0]:  # floor
            diff = int(abs(env_location[0] - malmo_location[0]))
            for _ in range(diff):
                actions_queue.append(
                    (
                        MbagAction.MOVE_NEG_X
                        if env_location[0] > malmo_location[0]
                        else MbagAction.MOVE_POS_X,
                        0,
                        0,
                    )
                )
        if env_location[1] != malmo_location[1]:
            diff = int(abs(env_location[1] - malmo_location[1]))
            for _ in range(diff):
                actions_queue.append(
                    (
                        MbagAction.MOVE_NEG_Y
                        if env_location[1] > malmo_location[1]
                        else MbagAction.MOVE_POS_Y,
                        0,
                        0,
                    )
                )
        if env_location[2] != malmo_location[2]:
            diff = int(abs(env_location[2] - malmo_location[2]))
            for _ in range(diff):
                actions_queue.append(
                    (
                        MbagAction.MOVE_NEG_Z
                        if env_location[2] > malmo_location[2]
                        else MbagAction.MOVE_POS_Z,
                        0,
                        0,
                    )
                )

        ## todo: process events in order of time to make clicks more accurate?
        for event in malmo_player_state["events"]:
            if event["type"] != "mouse":
                continue

            click_location = [
                malmo_location[0] + event["deltaX"],
                malmo_location[1] + event["deltaY"],
                malmo_location[2] + event["deltaZ"],
            ]
            print(malmo_location)
            print(event)

            print(click_location)

            # if self.current_blocks.blocks[click_location] == MinecraftBlocks.AIR:
            #     actions_queue.append(
            #         (
            #             MbagAction.BREAK_BLOCK,
            #             int(
            #                 np.ravel_multi_index(
            #                     click_location,
            #                     self.config["world_size"],
            #                 )
            #             ),
            #             0,
            #         )
            #     ),
            # else:
            #     actions_queue.append(
            #         (
            #             MbagAction.PLACE_BLOCK,
            #             int(
            #                 np.ravel_multi_index(
            #                     click_location,
            #                     self.config["world_size"],
            #                 )
            #             ),
            #             self.current_blocks.blocks[click_location],
            #         )
            #     ),

            # this is probably a break block? how do we do right clicks?
            # Mouse does not distinguish between left and right clicks???

        print(actions_queue)
        return None

    def _update_state_from_malmo(self, infos):
        malmo_state = self.malmo_client.get_observation(0)
        if malmo_state is None:
            return infos

        malmo_blocks = MinecraftBlocks.from_malmo_grid(
            self.config["world_size"], malmo_state["world"]
        )
        malmo_goal = MinecraftBlocks.from_malmo_grid(
            self.config["world_size"], malmo_state["goal"]
        )

        location: BlockLocation
        for location in cast(
            Sequence[BlockLocation],
            map(tuple, np.argwhere(malmo_blocks.blocks != self.current_blocks.blocks)),
        ):
            logger.warning(
                f"block discrepancy at {location}: "
                "expected "
                f"{MinecraftBlocks.ID2NAME[self.current_blocks.blocks[location]]} "
                f"but received "
                f"{MinecraftBlocks.ID2NAME[malmo_blocks.blocks[location]]} "
                "from Malmo"
            )
        for location in cast(
            Sequence[BlockLocation],
            map(tuple, np.argwhere(malmo_goal.blocks != self.goal_blocks.blocks)),
        ):
            logger.error(
                f"goal discrepancy at {location}: "
                "expected "
                f"{MinecraftBlocks.ID2NAME[self.goal_blocks.blocks[location]]} "
                f"but received {MinecraftBlocks.ID2NAME[malmo_goal.blocks[location]]} "
                "from Malmo"
            )

        for player_index in range(self.config["num_players"]):
            malmo_player_state: Optional[MalmoObservationDict]
            if player_index == 0:
                malmo_player_state = malmo_state
            else:
                malmo_player_state = self.malmo_client.get_observation(player_index)
            if malmo_player_state is None:
                continue

            # Record any actions
<<<<<<< HEAD
            if (
                "events" in malmo_player_state
                and self.config["players"][player_index]["is_human"]
            ):
                infos[player_index]["human_actions"] = malmo_player_state["events"]
                self._get_human_actions(malmo_player_state, player_index)
            else:
                infos[player_index]["human_actions"] = ""
=======
            infos[player_index]["human_actions"] = malmo_player_state.get("events", [])
            if infos[player_index]["human_actions"]:
                if logger.isEnabledFor(logging.DEBUG):
                    logger.debug(
                        "received human actions from Malmo: "
                        + json.dumps(infos[player_index]["human_actions"], indent=4)
                    )
>>>>>>> 26fd610d

            malmo_inventory: MbagInventory = np.array(
                [
                    [
                        MinecraftBlocks.NAME2ID[
                            malmo_player_state[f"InventorySlot_{slot}_item"]  # type: ignore
                        ],
                        malmo_player_state[f"InventorySlot_{slot}_size"],  # type: ignore
                    ]
                    for slot in range(self.INVENTORY_NUM_SLOTS)
                ]
            )
            if self.config["abilities"]["inf_blocks"]:
                # Make sure inventory is organized as expected.
                for block_id in MinecraftBlocks.PLACEABLE_BLOCK_IDS:
                    if malmo_inventory[block_id, 0] != block_id:
                        logger.warning(
                            f"inventory discrepancy at slot {block_id}: "
                            f"expected {MinecraftBlocks.ID2NAME[block_id]} "
                            "but received "
                            f"{MinecraftBlocks.ID2NAME[malmo_inventory[block_id, 0]]} "
                            "from Malmo"
                        )
                        swap_slot = malmo_inventory[:, 0].tolist().index(block_id)
                        self.malmo_client.send_command(
                            player_index, f"swapInventoryItems {block_id} {swap_slot}"
                        )
                        time.sleep(0.1)
            else:
                # Make sure inventory in Malmo matches up with what's in our inventory.
                player_inventory = self.player_inventories[player_index]
                for slot in np.nonzero(
                    np.any(malmo_inventory != player_inventory, axis=1)
                )[0]:
                    logger.warning(
                        f"inventory discrepancy at slot {slot}: "
                        f"expected {player_inventory[slot, 1]} x "
                        f"{MinecraftBlocks.ID2NAME[player_inventory[slot, 0]]} "
                        f"but received {malmo_inventory[slot, 1]} x "
                        f"{MinecraftBlocks.ID2NAME[malmo_inventory[slot, 0]]} "
                        "from Malmo"
                    )
                    player_inventory[slot] = malmo_inventory[slot]

            if not self.config["abilities"]["teleportation"]:
                # Make sure position is as expected.
                malmo_location = (
                    malmo_player_state["XPos"],
                    malmo_player_state["YPos"],
                    malmo_player_state["ZPos"],
                )
                if any(
                    abs(malmo_coord - stored_coord) > 1e-4
                    for malmo_coord, stored_coord in zip(
                        malmo_location, self.player_locations[player_index]
                    )
                ):
                    logger.warning(
                        f"location discrepancy for player {player_index}: "
                        f"expected {self.player_locations[player_index]} but received "
                        f"{malmo_location} from Malmo"
                    )
                    self.player_locations[player_index] = malmo_location

        self.current_blocks.blocks = malmo_blocks.blocks
        return infos

    def _done(self) -> bool:
        return (
            self.timestep >= self.config["horizon"]
            or self.current_blocks == self.goal_blocks
        )

    def get_state(self) -> MbagStateDict:
        return {
            "current_blocks": self.current_blocks.copy(),
            "goal_blocks": self.goal_blocks.copy(),
            "player_locations": list(self.player_locations),
            "player_directions": list(self.player_directions),
            "player_inventories": [
                inventory.copy() for inventory in self.player_inventories
            ],
            "last_interacted": self.last_interacted.copy(),
            "timestep": self.timestep,
        }

    def set_state_no_obs(self, state: MbagStateDict) -> None:
        if self.config["malmo"]["use_malmo"]:
            raise RuntimeError("Cannot set state when using Malmo.")

        self.current_blocks = state["current_blocks"].copy()
        self.goal_blocks = state["goal_blocks"].copy()
        self.player_locations = list(state["player_locations"])
        self.player_directions = list(state["player_directions"])
        self.player_inventories = [
            inventory.copy() for inventory in state["player_inventories"]
        ]
        self.last_interacted = state["last_interacted"].copy()
        self.timestep = state["timestep"]

    def set_state(self, state: MbagStateDict) -> List[MbagObs]:
        self.set_state_no_obs(state)

        return [
            self._get_player_obs(player_index)
            for player_index in range(self.config["num_players"])
        ]<|MERGE_RESOLUTION|>--- conflicted
+++ resolved
@@ -1237,16 +1237,6 @@
                 continue
 
             # Record any actions
-<<<<<<< HEAD
-            if (
-                "events" in malmo_player_state
-                and self.config["players"][player_index]["is_human"]
-            ):
-                infos[player_index]["human_actions"] = malmo_player_state["events"]
-                self._get_human_actions(malmo_player_state, player_index)
-            else:
-                infos[player_index]["human_actions"] = ""
-=======
             infos[player_index]["human_actions"] = malmo_player_state.get("events", [])
             if infos[player_index]["human_actions"]:
                 if logger.isEnabledFor(logging.DEBUG):
@@ -1254,7 +1244,8 @@
                         "received human actions from Malmo: "
                         + json.dumps(infos[player_index]["human_actions"], indent=4)
                     )
->>>>>>> 26fd610d
+                self._get_human_actions(malmo_player_state, player_index)
+
 
             malmo_inventory: MbagInventory = np.array(
                 [
