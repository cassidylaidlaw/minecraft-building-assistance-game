--- conflicted
+++ resolved
@@ -511,12 +511,6 @@
             self.palette_x,
         )
 
-<<<<<<< HEAD
-=======
-        if self.config["malmo"]["use_malmo"]:
-            self._setup_malmo()
-
->>>>>>> 1f1f22c4
         if not self.config["abilities"]["inf_blocks"]:
             self._copy_palette_from_goal()
 
@@ -961,7 +955,6 @@
                 )
 
                 # Remove the extra cobblestone
-<<<<<<< HEAD
                 # if (
                 #     not self.config["players"][player_index]["is_human"]
                 #     and prev_block[0] == MinecraftBlocks.NAME2ID["stone"]
@@ -974,21 +967,6 @@
                 #         player_index,
                 #         f"chat /clear {player_name} cobblestone 0 1",
                 #     )
-=======
-                if (
-                    self.config["malmo"]["use_malmo"]
-                    and not self.config["players"][player_index]["is_human"]
-                    and prev_block[0] == MinecraftBlocks.NAME2ID["stone"]
-                ):
-                    player_name = self.malmo_client.get_player_name(
-                        player_index, self.config
-                    )
-
-                    self.malmo_client.send_command(
-                        player_index,
-                        f"chat /clear {player_name} cobblestone 0 1",
-                    )
->>>>>>> 1f1f22c4
 
             else:
                 # Take block from player
