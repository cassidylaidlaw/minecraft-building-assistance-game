--- conflicted
+++ resolved
@@ -4,9 +4,6 @@
 import logging
 import random
 import time
-<<<<<<< HEAD
-from typing import Dict, List, Optional, Sequence, Tuple, Type, Union, cast
-=======
 from typing import (
     TYPE_CHECKING,
     Dict,
@@ -18,7 +15,6 @@
     Union,
     cast,
 )
->>>>>>> 4ef97c52
 
 import numpy as np
 from gym import spaces
@@ -52,13 +48,10 @@
     WorldSize,
     num_world_obs_channels,
 )
-<<<<<<< HEAD
-=======
 
 if TYPE_CHECKING:
     from .malmo import MalmoObservationDict
 
->>>>>>> 4ef97c52
 
 logger = logging.getLogger(__name__)
 
