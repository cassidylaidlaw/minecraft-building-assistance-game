# NOTE: flake8 settings for black compatibility:
# https://ljvmiranda921.github.io/notebook/2018/06/21/precommits-using-black-and-flake8/

[flake8]
ignore = E203, E266, E501, W503, F403
max-line-length = 88
max-complexity = 18
<<<<<<< HEAD
select = B,C,E,F,I,W,T4,B9,N815
=======
select = B,C,E,F,I,W,T4,B9,N
>>>>>>> 9f34e410
<|MERGE_RESOLUTION|>--- conflicted
+++ resolved
@@ -5,8 +5,4 @@
 ignore = E203, E266, E501, W503, F403
 max-line-length = 88
 max-complexity = 18
-<<<<<<< HEAD
-select = B,C,E,F,I,W,T4,B9,N815
-=======
-select = B,C,E,F,I,W,T4,B9,N
->>>>>>> 9f34e410
+select = B,C,E,F,I,W,T4,B9,N